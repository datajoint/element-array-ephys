import datajoint as dj
import pathlib
import re
import numpy as np
import inspect
import uuid
import hashlib
import importlib

from .readers import neuropixels, kilosort
from . import probe

schema = dj.schema()

_required_module = None


def activate(ephys_schema_name, probe_schema_name=None, *, create_schema=True,
             create_tables=True, required_module=None):
    """
    activate(ephys_schema_name, probe_schema_name=None, *, create_schema=True, create_tables=True, dependency=None)
        :param ephys_schema_name: schema name to activate the `ephys` element
        :param probe_schema_name: schema name to activate the `probe` element
         - may be omitted if the `probe` element is already activated
        :param create_schema: create the schema if not yet existed (default = True)
        :param create_tables: create the tables if not yet existed (default = True)
        :param required_module: a module name or a module containing the
         required dependencies to activate the `ephys` element:
            Upstream tables:
                + Session: parent table to ProbeInsertion, typically identifying a recording session
                + SkullReference:
            Functions:
                + get_neuropixels_data_directory(probe_insertion_key: dict) -> str
                    Retrieve the recorded Neuropixels data directory for a given ProbeInsertion
                    :param probe_insertion_key: a dictionary of one ProbeInsertion `key`
                    :return: a string for full path to the resulting Neuropixels data directory
                + get_kilosort_output_directory(clustering_task_key: dict) -> str
                    Retrieve the Kilosort output directory for a given ClusteringTask
                    :param clustering_task_key: a dictionary of one ClusteringTask `key`
                    :return: a string for full path to the resulting Kilosort output directory
                + get_paramset_idx(ephys_rec_key: dict) -> int
                    Retrieve attribute `paramset_idx` from the ClusteringParamSet record for the given EphysRecording.
                    :param ephys_rec_key: a dictionary of one EphysRecording `key`
                    :return: int specifying the `paramset_idx`
    """

    if isinstance(required_module, str):
        required_module = importlib.import_module(required_module)
    assert inspect.ismodule(required_module), "The argument 'dependency' must be a module's name or a module"

    global _required_module
    _required_module = required_module

    # activate
    probe.schema.activate(probe_schema_name, create_schema=create_schema, create_tables=create_tables)
    schema.activate(ephys_schema_name, create_schema=create_schema,
                    create_tables=create_tables, add_objects=_required_module.__dict__)


# -------------- Functions required by the elements-ephys  ---------------


def get_neuropixels_data_directory(probe_insertion_key: dict) -> str:
    """
    get_neuropixels_data_directory(probe_insertion_key: dict) -> str
        Retrieve the recorded Neuropixels data directory for a given ProbeInsertion
        :param probe_insertion_key: a dictionary of one ProbeInsertion `key`
        :return: a string for full path to the resulting Neuropixels data directory
    """
    return _required_module.get_neuropixels_data_directory(probe_insertion_key)


def get_kilosort_output_directory(clustering_task_key: dict) -> str:
    """
    get_kilosort_output_directory(clustering_task_key: dict) -> str
        Retrieve the Kilosort output directory for a given ClusteringTask
        :param clustering_task_key: a dictionary of one ClusteringTask `key`
        :return: a string for full path to the resulting Kilosort output directory
    """
    return _required_module.get_kilosort_output_directory(clustering_task_key)


def get_paramset_idx(ephys_rec_key: dict) -> int:
    """
    get_paramset_idx(ephys_rec_key: dict) -> int
        Retrieve attribute `paramset_idx` from the ClusteringParamSet record for the given EphysRecording.
        :param ephys_rec_key: a dictionary of one EphysRecording `key`
        :return: int specifying the `paramset_idx`
    """
    return _required_module.get_paramset_idx(ephys_rec_key)


# ----------------------------- Table declarations ----------------------

@schema
class ProbeInsertion(dj.Manual):  # (acute)
    definition = """
    -> Session  
    insertion_number: tinyint unsigned
    ---
    -> probe.Probe
    """


@schema
class InsertionLocation(dj.Manual):

    definition = """
    -> ProbeInsertion
    ---
    -> SkullReference
    ap_location: decimal(6, 2) # (um) anterior-posterior; ref is 0; more anterior is more positive
    ml_location: decimal(6, 2) # (um) medial axis; ref is 0 ; more right is more positive
    depth:       decimal(6, 2) # (um) manipulator depth relative to surface of the brain (0); more ventral is more negative
    theta=null:  decimal(5, 2) # (deg) - elevation - rotation about the ml-axis [0, 180] - w.r.t the z+ axis
    phi=null:    decimal(5, 2) # (deg) - azimuth - rotation about the dv-axis [0, 360] - w.r.t the x+ axis
    beta=null:   decimal(5, 2) # (deg) rotation about the shank of the probe [-180, 180] - clockwise is increasing in degree - 0 is the probe-front facing anterior
    """


@schema
class EphysRecording(dj.Imported):
    definition = """
    -> ProbeInsertion      
    ---
    -> probe.ElectrodeConfig
    sampling_rate: float # (Hz) 
    """

    def make(self, key):
        neuropixels_dir = get_neuropixels_data_directory(key)
        meta_filepath = next(pathlib.Path(neuropixels_dir).glob('*.ap.meta'))

        neuropixels_meta = neuropixels.NeuropixelsMeta(meta_filepath)

        if re.search('(1.0|2.0)', neuropixels_meta.probe_model):
            eg_members = []
            probe_type = {'probe_type': neuropixels_meta.probe_model}
            q_electrodes = probe.ProbeType.Electrode & probe_type
            for shank, shank_col, shank_row, is_used in neuropixels_meta.shankmap['data']:
                electrode = (q_electrodes & {'shank': shank,
                                             'shank_col': shank_col,
                                             'shank_row': shank_row}).fetch1('KEY')
                eg_members.append({**electrode, 'used_in_reference': is_used})
        else:
            raise NotImplementedError('Processing for neuropixels probe model {} not yet implemented'.format(
                neuropixels_meta.probe_model))

        # ---- compute hash for the electrode config (hash of dict of all ElectrodeConfig.Electrode) ----
        ec_hash = dict_to_uuid({k['electrode']: k for k in eg_members})

        el_list = sorted([k['electrode'] for k in eg_members])
        el_jumps = [-1] + np.where(np.diff(el_list) > 1)[0].tolist() + [len(el_list) - 1]
        ec_name = '; '.join([f'{el_list[s + 1]}-{el_list[e]}' for s, e in zip(el_jumps[:-1], el_jumps[1:])])

        e_config = {'electrode_config_hash': ec_hash}

        # ---- make new ElectrodeConfig if needed ----
        if not probe.ElectrodeConfig & e_config:
            probe.ElectrodeConfig.insert1({**e_config, **probe_type, 'electrode_config_name': ec_name})
            probe.ElectrodeConfig.Electrode.insert({**e_config, **m} for m in eg_members)

        self.insert1({**key, **e_config, 'sampling_rate': neuropixels_meta.meta['imSampRate']})


@schema
class LFP(dj.Imported):
    definition = """
    -> EphysRecording
    ---
    lfp_sampling_rate: float        # (Hz)
    lfp_time_stamps: longblob       # (s) timestamps with respect to the start of the recording (recording_timestamp)
    lfp_mean: longblob              # (mV) mean of LFP across electrodes - shape (time,)
    """

    class Electrode(dj.Part):
        definition = """
        -> master
        -> probe.ElectrodeConfig.Electrode  
        ---
        lfp: longblob               # (mV) recorded lfp at this electrode 
        """

    def make(self, key):
        neuropixels_dir = get_neuropixels_data_directory(key)
        neuropixels_recording = neuropixels.Neuropixels(neuropixels_dir)

        lfp = neuropixels_recording.lfdata[:, :-1].T  # exclude the sync channel

        self.insert1(dict(key,
                          lfp_sampling_rate=neuropixels_recording.lfmeta['imSampRate'],
                          lfp_time_stamps=np.arange(lfp.shape[1]) / neuropixels_recording.lfmeta['imSampRate'],
                          lfp_mean=lfp.mean(axis=0)))
        '''
        Only store LFP for every 9th channel (defined in skip_chn_counts), counting in reverse
            Due to high channel density, close-by channels exhibit highly similar lfp
        '''
        q_electrodes = probe.ProbeType.Electrode * probe.ElectrodeConfig.Electrode & key
        electrodes = []
        for recorded_site in np.arange(lfp.shape[0]):
            shank, shank_col, shank_row, _ = neuropixels_recording.npx_meta.shankmap['data'][recorded_site]
            electrodes.append((q_electrodes
                               & {'shank': shank,
                                  'shank_col': shank_col,
                                  'shank_row': shank_row}).fetch1('KEY'))

        chn_lfp = list(zip(electrodes, lfp))
        skip_chn_counts = 9
        self.Electrode().insert((
            {**key, **electrode, 'lfp': d}
            for electrode, d in chn_lfp[-1::-skip_chn_counts]), ignore_extra_fields=True)


# ------------ Clustering --------------

@schema
class ClusteringMethod(dj.Lookup):
    definition = """
    clustering_method: varchar(16)
    ---
    clustering_method_desc: varchar(1000)
    """

    contents = [('kilosort', 'kilosort clustering method'),
                ('kilosort2', 'kilosort2 clustering method')]


@schema
class ClusteringParamSet(dj.Lookup):
    definition = """
    paramset_idx:  smallint
    ---
    -> ClusteringMethod    
    paramset_desc: varchar(128)
    param_set_hash: uuid
    unique index (param_set_hash)
    params: longblob  # dictionary of all applicable parameters
    """

    @classmethod
    def insert_new_params(cls, processing_method: str, paramset_idx: int, paramset_desc: str, params: dict):
        param_dict = {'clustering_method': processing_method,
                      'paramset_idx': paramset_idx,
                      'paramset_desc': paramset_desc,
                      'params': params,
                      'param_set_hash':  dict_to_uuid(params)}
        q_param = cls & {'param_set_hash': param_dict['param_set_hash']}

        if q_param:  # If the specified param-set already exists
            pname = q_param.fetch1('paramset_idx')
<<<<<<< HEAD
            if pname == paramset_idx:  # If the existing set has the same name: job done
=======
            if pname == paramset_idx:  # If the existing set has the same paramset_idx: job done
>>>>>>> ec58e209
                return
            else:  # If not same name: human error, trying to add the same paramset with different name
                raise dj.DataJointError('The specified param-set already exists - paramset_idx: {}'.format(pname))
        else:
            cls.insert1(param_dict)


@schema
class ClusteringTask(dj.Imported):
    definition = """
    -> EphysRecording
    ---
    -> ClusteringParamSet
    """

    def make(self, key):
        key['paramset_idx'] = get_paramset_idx(key)

        data_dir = pathlib.Path(get_kilosort_output_directory(key))
        if not data_dir.exists():
            # this is where we can trigger the clustering job
            print(f'Clustering results not yet found for {key} - Triggering kilosort not yet implemented!')

        self.insert1(key)


@schema
class ClusterQualityLabel(dj.Lookup):
    definition = """
    # Quality
    cluster_quality_label  :  varchar(100)
    ---
    cluster_quality_description :  varchar(4000)
    """
    contents = [
        ('good', 'single unit'),
        ('ok', 'probably a single unit, but could be contaminated'),
        ('mua', 'multi-unit activity'),
        ('noise', 'bad unit')
    ]


@schema
class Clustering(dj.Imported):
    definition = """
    -> ClusteringTask
    ---
    clustering_time: datetime  # time of generation of this set of clustering results 
    quality_control: bool      # has this clustering result undergone quality control?
    manual_curation: bool      # has manual curation been performed on this clustering result?
    clustering_note='': varchar(2000)  
    """

    class Unit(dj.Part):
        definition = """   
        -> master
        unit: int
        ---
        -> probe.ElectrodeConfig.Electrode  # electrode on the probe that this unit has highest response amplitude
        -> ClusterQualityLabel
        spike_count: int         # how many spikes in this recording of this unit
        spike_times: longblob    # (s) spike times of this unit, relative to the start of the EphysRecording
        spike_sites : longblob   # array of electrode associated with each spike
        spike_depths : longblob  # (um) array of depths associated with each spike, relative to the (0, 0) of the probe    
        """

    def make(self, key):
        ks_dir = get_kilosort_output_directory(key)
        ks = kilosort.Kilosort(ks_dir)
        # ---------- Clustering ----------
        creation_time, is_curated, is_qc = kilosort.extract_clustering_info(ks_dir)

        # ---------- Unit ----------
        # -- Remove 0-spike units
        withspike_idx = [i for i, u in enumerate(ks.data['cluster_ids']) if (ks.data['spike_clusters'] == u).any()]
        valid_units = ks.data['cluster_ids'][withspike_idx]
        valid_unit_labels = ks.data['cluster_groups'][withspike_idx]
        # -- Get channel and electrode-site mapping
        chn2electrodes = get_neuropixels_chn2electrode_map(key)

        # -- Spike-times --
        # spike_times_sec_adj > spike_times_sec > spike_times
        spk_time_key = ('spike_times_sec_adj' if 'spike_times_sec_adj' in ks.data
                        else 'spike_times_sec' if 'spike_times_sec' in ks.data else 'spike_times')
        spike_times = ks.data[spk_time_key]
        ks.extract_spike_depths()

        # -- Spike-sites and Spike-depths --
        spike_sites = np.array([chn2electrodes[s]['electrode'] for s in ks.data['spike_sites']])
        spike_depths = ks.data['spike_depths']

        # -- Insert unit, label, peak-chn
        units = []
        for unit, unit_lbl in zip(valid_units, valid_unit_labels):
            if (ks.data['spike_clusters'] == unit).any():
                unit_channel, _ = ks.get_best_channel(unit)
                unit_spike_times = (spike_times[ks.data['spike_clusters'] == unit] / ks.data['params']['sample_rate'])
                spike_count = len(unit_spike_times)

                units.append({'unit': unit,
                              'cluster_quality_label': unit_lbl,
                              **chn2electrodes[unit_channel],
                              'spike_times': unit_spike_times,
                              'spike_count': spike_count,
                              'spike_sites': spike_sites[ks.data['spike_clusters'] == unit],
                              'spike_depths': spike_depths[ks.data['spike_clusters'] == unit]})

        self.insert1({**key, 'clustering_time': creation_time,
                      'quality_control': is_qc, 'manual_curation': is_curated})
        self.Unit.insert([{**key, **u} for u in units])


@schema
class Waveform(dj.Imported):
    definition = """
    -> Clustering.Unit
    ---
    peak_chn_waveform_mean: longblob  # mean over all spikes at the peak channel for this unit
    """

    class Electrode(dj.Part):
        definition = """
        -> master
        -> probe.ElectrodeConfig.Electrode  
        --- 
        waveform_mean: longblob   # mean over all spikes
        waveforms=null: longblob  # (spike x sample) waveform of each spike at each electrode
        """

    @property
    def key_source(self):
        return Clustering()

    def make(self, key):
        units = {u['unit']: u for u in (Clustering.Unit & key).fetch(as_dict=True, order_by='unit')}

        neuropixels_dir = get_neuropixels_data_directory(key)

        ks_dir = get_kilosort_output_directory(key)
        ks = kilosort.Kilosort(ks_dir)

        # -- Get channel and electrode-site mapping
        rec_key = (EphysRecording & key).fetch1('KEY')
        chn2electrodes = get_neuropixels_chn2electrode_map(rec_key)

        is_qc = (Clustering & key).fetch1('quality_control')

        unit_waveforms, unit_peak_waveforms = [], []
        if is_qc:
            unit_wfs = np.load(ks_dir / 'mean_waveforms.npy')  # unit x channel x sample
            for unit_no, unit_wf in zip(ks.data['cluster_ids'], unit_wfs):
                if unit_no in units:
                    for chn, chn_wf in zip(ks.data['channel_map'], unit_wf):
                        unit_waveforms.append({**units[unit_no], **chn2electrodes[chn], 'waveform_mean': chn_wf})
                        if chn2electrodes[chn]['electrode'] == units[unit_no]['electrode']:
                            unit_peak_waveforms.append({**units[unit_no], 'peak_chn_waveform_mean': chn_wf})
        else:
            neuropixels_recording = neuropixels.Neuropixels(neuropixels_dir)
            for unit_no, unit_dict in units.items():
                spks = (Clustering.Unit & unit_dict).fetch1('unit_spike_times')
                wfs = neuropixels_recording.extract_spike_waveforms(spks, ks.data['channel_map'])  # (sample x channel x spike)
                wfs = wfs.transpose((1, 2, 0))  # (channel x spike x sample)
                for chn, chn_wf in zip(ks.data['channel_map'], wfs):
                    unit_waveforms.append({**unit_dict, **chn2electrodes[chn],
                                           'waveform_mean': chn_wf.mean(axis=0),
                                           'waveforms': chn_wf})
                    if chn2electrodes[chn]['electrode'] == unit_dict['electrode']:
                        unit_peak_waveforms.append({**unit_dict, 'peak_chn_waveform_mean': chn_wf.mean(axis=0)})

        self.insert(unit_peak_waveforms, ignore_extra_fields=True)
        self.Electrode.insert(unit_waveforms, ignore_extra_fields=True)


# ----------- Quality Control ----------

@schema
class ClusterQualityMetrics(dj.Imported):
    definition = """
    -> Clustering.Unit
    ---
    amp: float
    snr: float
    isi_violation: float
    firing_rate: float

    presence_ratio: float  # Fraction of epoch in which spikes are present
    amplitude_cutoff: float  # Estimate of miss rate based on amplitude histogram
    isolation_distance=null: float  # Distance to nearest cluster in Mahalanobis space
    l_ratio=null: float  # 
    d_prime=null: float  # Classification accuracy based on LDA
    nn_hit_rate=null: float  # 
    nn_miss_rate=null: float
    silhouette_score=null: float  # Standard metric for cluster overlap
    max_drift=null: float  # Maximum change in spike depth throughout recording
    cumulative_drift=null: float  # Cumulative change in spike depth throughout recording 
    """

    @property
    def key_source(self):
        return Clustering

    def make(self, key):
        pass

# ---------------- HELPER FUNCTIONS ----------------


def get_neuropixels_chn2electrode_map(ephys_recording_key):
    neuropixels_dir = get_neuropixels_data_directory(ephys_recording_key)
    meta_filepath = next(pathlib.Path(neuropixels_dir).glob('*.ap.meta'))
    neuropixels_meta = neuropixels.NeuropixelsMeta(meta_filepath)
    e_config_key = (EphysRecording * probe.ElectrodeConfig & ephys_recording_key).fetch1('KEY')

    q_electrodes = probe.ProbeType.Electrode * probe.ElectrodeConfig.Electrode & e_config_key
    chn2electrode_map = {}
    for recorded_site, (shank, shank_col, shank_row, _) in enumerate(neuropixels_meta.shankmap['data']):
        chn2electrode_map[recorded_site] = (q_electrodes
                                            & {'shank': shank,
                                               'shank_col': shank_col,
                                               'shank_row': shank_row}).fetch1('KEY')
    return chn2electrode_map


def dict_to_uuid(key):
    """
    Given a dictionary `key`, returns a hash string as UUID
    """
    hashed = hashlib.md5()
    for k, v in sorted(key.items()):
        hashed.update(str(k).encode())
        hashed.update(str(v).encode())
    return uuid.UUID(hex=hashed.hexdigest())<|MERGE_RESOLUTION|>--- conflicted
+++ resolved
@@ -248,11 +248,7 @@
 
         if q_param:  # If the specified param-set already exists
             pname = q_param.fetch1('paramset_idx')
-<<<<<<< HEAD
-            if pname == paramset_idx:  # If the existing set has the same name: job done
-=======
             if pname == paramset_idx:  # If the existing set has the same paramset_idx: job done
->>>>>>> ec58e209
                 return
             else:  # If not same name: human error, trying to add the same paramset with different name
                 raise dj.DataJointError('The specified param-set already exists - paramset_idx: {}'.format(pname))
