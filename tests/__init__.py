# run all tests:
# pytest -sv --cov-report term-missing --cov=workflow_array_ephys -p no:warnings tests/
# run one test, debug:
# pytest [above options] --pdb tests/tests_name.py -k function_name

import os
import sys
import pytest
import pandas as pd
import pathlib
import datajoint as dj

from workflow_array_ephys.paths import get_ephys_root_data_dir
from element_interface.utils import find_full_path


# ------------------- SOME CONSTANTS -------------------

_tear_down = False
verbose = False

test_user_data_dir = pathlib.Path('./tests/user_data')
test_user_data_dir.mkdir(exist_ok=True)

sessions_dirs = ['subject1/session1',
                 'subject2/session1',
                 'subject2/session2',
                 'subject3/session1',
                 'subject4/experiment1',
                 'subject5/session1',
                 'subject6/session1']

# --------------------  HELPER CLASS --------------------


class QuietStdOut:
    """If verbose set to false, used to quiet tear_down table.delete prints"""
    def __enter__(self):
        self._original_stdout = sys.stdout
        sys.stdout = open(os.devnull, 'w')

    def __exit__(self, exc_type, exc_val, exc_tb):
        sys.stdout.close()
        sys.stdout = self._original_stdout

# ---------------------- FIXTURES ----------------------


@pytest.fixture(autouse=True)
def dj_config():
    """ If dj_local_config exists, load"""
    if pathlib.Path('./dj_local_conf.json').exists():
        dj.config.load('./dj_local_conf.json')
    dj.config['safemode'] = False
    dj.config['custom'] = {
        'ephys_mode': (os.environ.get('EPHYS_MODE')
                       or dj.config['custom']['ephys_mode']),
        'database.prefix': (os.environ.get('DATABASE_PREFIX')
                            or dj.config['custom']['database.prefix']),
        'ephys_root_data_dir': (os.environ.get('EPHYS_ROOT_DATA_DIR').split(',')
                                if os.environ.get('EPHYS_ROOT_DATA_DIR')
                                else dj.config['custom']['ephys_root_data_dir'])
    }
    return


@pytest.fixture(autouse=True)
def test_data(dj_config):
    """If data does not exist or partial data is present,
    attempt download with DJArchive to the first listed root directory"""
    test_data_exists = True
    for p in sessions_dirs:
        try:
            find_full_path(get_ephys_root_data_dir(), p)
        except FileNotFoundError:
            test_data_exists = False   # If data not found

    if not test_data_exists:           # attempt to djArchive dowload
        try:
            dj.config['custom'].update({
                'djarchive.client.endpoint':
                    os.environ['DJARCHIVE_CLIENT_ENDPOINT'],
                'djarchive.client.bucket':
                    os.environ['DJARCHIVE_CLIENT_BUCKET'],
                'djarchive.client.access_key':
                    os.environ['DJARCHIVE_CLIENT_ACCESSKEY'],
                'djarchive.client.secret_key':
                    os.environ['DJARCHIVE_CLIENT_SECRETKEY']
            })
        except KeyError as e:
            raise FileNotFoundError(
                f' Full test data not available.'
                f'\nAttempting to download from DJArchive,'
                f' but no credentials found in environment variables.'
                f'\nError: {str(e)}')

        import djarchive_client
        client = djarchive_client.client()

        test_data_dir = get_ephys_root_data_dir()
        if isinstance(test_data_dir, list):  # if multiple root dirs, first
            test_data_dir = test_data_dir[0]

        client.download('workflow-array-ephys-benchmark',
                        'v2',
                        str(test_data_dir), create_target=False)
    return


@pytest.fixture
def pipeline():
    from workflow_array_ephys import pipeline
    yield {'subject': pipeline.subject,
           'lab': pipeline.lab,
           'ephys': pipeline.ephys,
           'probe': pipeline.probe,
           'session': pipeline.session,
<<<<<<< HEAD
           'get_ephys_root_data_dir': pipeline.get_ephys_root_data_dir,
           'ephys_mode': pipeline.ephys_mode}
=======
           'get_ephys_root_data_dir': pipeline.get_ephys_root_data_dir}
>>>>>>> f7b9c975

    if verbose and _tear_down:
        pipeline.subject.Subject.delete()
    elif not verbose and _tear_down:
        with QuietStdOut():
            pipeline.subject.Subject.delete()


@pytest.fixture
def subjects_csv():
    """ Create a 'subjects.csv' file"""
    input_subjects = pd.DataFrame(columns=['subject', 'sex',
                                           'subject_birth_date',
                                           'subject_description'])
    input_subjects.subject = ['subject1', 'subject2',
                              'subject3', 'subject4',
                              'subject5', 'subject6']
    input_subjects.sex = ['F', 'M', 'M', 'M', 'F', 'F']
    input_subjects.subject_birth_date = ['2020-01-01 00:00:01',
                                         '2020-01-01 00:00:01',
                                         '2020-01-01 00:00:01',
                                         '2020-01-01 00:00:01',
                                         '2020-01-01 00:00:01',
                                         '2020-01-01 00:00:01']
    input_subjects.subject_description = ['dl56', 'SC035', 'SC038',
                                          'oe_talab', 'rich', 'manuel']
    input_subjects = input_subjects.set_index('subject')

    subjects_csv_path = pathlib.Path('./tests/user_data/subjects.csv')
    input_subjects.to_csv(subjects_csv_path)    # write csv file

    yield input_subjects, subjects_csv_path

    subjects_csv_path.unlink()                  # delete csv file after use


@pytest.fixture
def ingest_subjects(pipeline, subjects_csv):
    from workflow_array_ephys.ingest import ingest_subjects
    _, subjects_csv_path = subjects_csv
    ingest_subjects(subjects_csv_path, verbose=verbose)
    return


@pytest.fixture
def sessions_csv(test_data):
    """ Create a 'sessions.csv' file"""
    input_sessions = pd.DataFrame(columns=['subject', 'session_dir'])
    input_sessions.subject = ['subject1', 'subject2', 'subject2',
                              'subject3', 'subject4', 'subject5',
                              'subject6']
    input_sessions.session_dir = sessions_dirs
    input_sessions = input_sessions.set_index('subject')

    sessions_csv_path = pathlib.Path('./tests/user_data/sessions.csv')
    input_sessions.to_csv(sessions_csv_path)  # write csv file

    yield input_sessions, sessions_csv_path

    sessions_csv_path.unlink()  # delete csv file after use


@pytest.fixture
def ingest_sessions(ingest_subjects, sessions_csv):
    from workflow_array_ephys.ingest import ingest_sessions
    _, sessions_csv_path = sessions_csv
    ingest_sessions(sessions_csv_path, verbose=verbose)
    return


@pytest.fixture
def testdata_paths():
    """ Paths for test data 'subjectX/sessionY/probeZ/etc'"""
    return {
        'npx3A-p1-ks': 'subject5/session1/probe_1/ks2.1_01',
        'npx3A-p2-ks': 'subject5/session1/probe_2/ks2.1_01',
        'oe_npx3B-ks': 'subject4/experiment1/recording1/continuous/'
                       + 'Neuropix-PXI-100.0/ks',
        'sglx_npx3A-p1': 'subject5/session1/probe_1',
        'oe_npx3B': 'subject4/experiment1/recording1/continuous/'
                    + 'Neuropix-PXI-100.0',
        'sglx_npx3B-p1': 'subject6/session1/towersTask_g0_imec0',
        'npx3B-p1-ks': 'subject6/session1/towersTask_g0_imec0'
    }


@pytest.fixture
def ephys_insertionlocation(pipeline, ingest_sessions):
    """Insert probe location into ephys.InsertionLocation"""
    ephys = pipeline['ephys']

    for probe_insertion_key in ephys.ProbeInsertion.fetch('KEY'):
        ephys.InsertionLocation.insert1(dict(**probe_insertion_key,
                                             skull_reference='Bregma',
                                             ap_location=0,
                                             ml_location=0,
                                             depth=0,
                                             theta=0,
                                             phi=0,
                                             beta=0))
    yield

    if _tear_down:
        if verbose:
            ephys.InsertionLocation.delete()
        else:
            with QuietStdOut():
                ephys.InsertionLocation.delete()


@pytest.fixture
def kilosort_paramset(pipeline):
    """Insert kilosort parameters into ephys.ClusteringParamset"""
    ephys = pipeline['ephys']

    params_ks = {
        "fs": 30000,
        "fshigh": 150,
        "minfr_goodchannels": 0.1,
        "Th": [10, 4],
        "lam": 10,
        "AUCsplit": 0.9,
        "minFR": 0.02,
        "momentum": [20, 400],
        "sigmaMask": 30,
        "ThPr": 8,
        "spkTh": -6,
        "reorder": 1,
        "nskip": 25,
        "GPU": 1,
        "Nfilt": 1024,
        "nfilt_factor": 4,
        "ntbuff": 64,
        "whiteningRange": 32,
        "nSkipCov": 25,
        "scaleproc": 200,
        "nPCs": 3,
        "useRAM": 0
    }

    # Insert here, since most of the test will require this paramset inserted
    ephys.ClusteringParamSet.insert_new_params(
        clustering_method='kilosort2.5',
        paramset_desc='Spike sorting using Kilosort2.5',
        params=params_ks,
        paramset_idx=0)

    yield params_ks

    if _tear_down:
        if verbose:
            (ephys.ClusteringParamSet & 'paramset_idx = 0').delete()
        else:
            with QuietStdOut():
                (ephys.ClusteringParamSet & 'paramset_idx = 0').delete()


@pytest.fixture
def ephys_recordings(pipeline, ingest_sessions):
    """Populate ephys.EphysRecording"""
    ephys = pipeline['ephys']

    ephys.EphysRecording.populate()

    yield

    if _tear_down:
        if verbose:
            ephys.EphysRecording.delete()
        else:
            with QuietStdOut():
                ephys.EphysRecording.delete()


@pytest.fixture
def clustering_tasks(pipeline, kilosort_paramset, ephys_recordings):
    """Insert keys from ephys.EphysRecording into ephys.Clustering"""
    ephys = pipeline['ephys']

    for ephys_rec_key in (ephys.EphysRecording - ephys.ClusteringTask).fetch('KEY'):
        ephys_file_path = pathlib.Path(((ephys.EphysRecording.EphysFile & ephys_rec_key
                                         ).fetch('file_path'))[0])
        ephys_file = find_full_path(get_ephys_root_data_dir(), ephys_file_path)
        recording_dir = ephys_file.parent
        kilosort_dir = next(recording_dir.rglob('spike_times.npy')).parent
        ephys.ClusteringTask.insert1({**ephys_rec_key,
                                      'paramset_idx': 0,
                                      'task_mode': 'load',
                                      'clustering_output_dir': kilosort_dir.as_posix()},
                                     skip_duplicates=True)

    yield

    if _tear_down:
        if verbose:
            ephys.ClusteringTask.delete()
        else:
            with QuietStdOut():
                ephys.ClusteringTask.delete()


@pytest.fixture
def clustering(clustering_tasks, pipeline):
    """Populate ephys.Clustering"""
    ephys = pipeline['ephys']

    ephys.Clustering.populate()

    yield

    if _tear_down:
        if verbose:
            ephys.Clustering.delete()
        else:
            with QuietStdOut():
                ephys.Clustering.delete()


@pytest.fixture
def curations(clustering, pipeline):
    """Insert keys from ephys.ClusteringTask into ephys.Curation"""
    ephys_mode = pipeline['ephys_mode']

    if ephys_mode == 'no-curation':
        yield
    else:
        ephys = pipeline['ephys']

        for key in (ephys.ClusteringTask - ephys.Curation).fetch('KEY'):
            ephys.Curation().create1_from_clustering_task(key)

        yield

        if _tear_down:
            if verbose:
                ephys.Curation.delete()
            else:
                with QuietStdOut():
                    ephys.Curation.delete()<|MERGE_RESOLUTION|>--- conflicted
+++ resolved
@@ -115,12 +115,9 @@
            'ephys': pipeline.ephys,
            'probe': pipeline.probe,
            'session': pipeline.session,
-<<<<<<< HEAD
            'get_ephys_root_data_dir': pipeline.get_ephys_root_data_dir,
            'ephys_mode': pipeline.ephys_mode}
-=======
            'get_ephys_root_data_dir': pipeline.get_ephys_root_data_dir}
->>>>>>> f7b9c975
 
     if verbose and _tear_down:
         pipeline.subject.Subject.delete()
