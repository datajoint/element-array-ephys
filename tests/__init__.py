--- conflicted
+++ resolved
@@ -57,7 +57,9 @@
                        or dj.config['custom']['ephys_mode']),
         'database.prefix': (os.environ.get('DATABASE_PREFIX')
                             or dj.config['custom']['database.prefix']),
-        'ephys_root_data_dir': (os.environ.get('EPHYS_ROOT_DATA_DIR').split(',') if os.environ.get('EPHYS_ROOT_DATA_DIR') else dj.config['custom']['ephys_root_data_dir'])
+        'ephys_root_data_dir': (os.environ.get('EPHYS_ROOT_DATA_DIR').split(',')
+                                if os.environ.get('EPHYS_ROOT_DATA_DIR')
+                                else dj.config['custom']['ephys_root_data_dir'])
     }
     return
 
@@ -200,6 +202,7 @@
         'npx3B-p1-ks': 'subject6/session1/towersTask_g0_imec0'
     }
 
+
 @pytest.fixture
 def ephys_insertionlocation(pipeline, ingest_sessions):
     """Insert probe location into ephys.InsertionLocation"""
@@ -222,6 +225,7 @@
         else:
             with QuietStdOut():
                 ephys.InsertionLocation.delete()
+
 
 @pytest.fixture
 def kilosort_paramset(pipeline):
@@ -333,10 +337,7 @@
 
 @pytest.fixture
 def curations(clustering, pipeline):
-<<<<<<< HEAD
     """Insert keys from ephys.ClusteringTask into ephys.Curation"""
-=======
->>>>>>> 3c9f7f18
     ephys_mode = pipeline['ephys_mode']
 
     if ephys_mode == 'no-curation':
