--- conflicted
+++ resolved
@@ -18,10 +18,7 @@
 # ------------------- SOME CONSTANTS -------------------
 
 _tear_down = True
-<<<<<<< HEAD
 verbose = False
-=======
->>>>>>> 9d80d84f
 
 test_user_data_dir = pathlib.Path('./tests/user_data')
 test_user_data_dir.mkdir(exist_ok=True)
@@ -116,17 +113,12 @@
            'probe': pipeline.probe,
            'session': pipeline.session,
            'get_ephys_root_data_dir': pipeline.get_ephys_root_data_dir}
-<<<<<<< HEAD
+
     if verbose and _tear_down:
         pipeline.subject.Subject.delete()
     elif not verbose and _tear_down:
         with QuietStdOut():
             pipeline.subject.Subject.delete()
-=======
-
-    if _tear_down:
-        pipeline.subject.Subject.delete()
->>>>>>> 9d80d84f
 
 
 @pytest.fixture
@@ -266,15 +258,11 @@
     yield params_ks
 
     if _tear_down:
-<<<<<<< HEAD
         if verbose:
             (ephys.ClusteringParamSet & 'paramset_idx = 0').delete()
         else:
             with QuietStdOut():
                 (ephys.ClusteringParamSet & 'paramset_idx = 0').delete()
-=======
-        (ephys.ClusteringParamSet & 'paramset_idx = 0').delete()
->>>>>>> 9d80d84f
 
 
 @pytest.fixture
@@ -287,15 +275,11 @@
     yield
 
     if _tear_down:
-<<<<<<< HEAD
         if verbose:
             ephys.EphysRecording.delete()
         else:
             with QuietStdOut():
                 ephys.EphysRecording.delete()
-=======
-        ephys.EphysRecording.delete()
->>>>>>> 9d80d84f
 
 
 @pytest.fixture
@@ -311,27 +295,18 @@
         kilosort_dir = next(recording_dir.rglob('spike_times.npy')).parent
         ephys.ClusteringTask.insert1({**ephys_rec_key,
                                       'paramset_idx': 0,
-<<<<<<< HEAD
                                       'clustering_output_dir':
                                       kilosort_dir.as_posix()
                                       }, skip_duplicates=True)
-=======
-                                      'clustering_output_dir': kilosort_dir.as_posix()},
-                                     skip_duplicates=True)
->>>>>>> 9d80d84f
-
-    yield
-
-    if _tear_down:
-<<<<<<< HEAD
+
+    yield
+
+    if _tear_down:
         if verbose:
             ephys.ClusteringTask.delete()
         else:
             with QuietStdOut():
                 ephys.ClusteringTask.delete()
-=======
-        ephys.ClusteringTask.delete()
->>>>>>> 9d80d84f
 
 
 @pytest.fixture
@@ -344,15 +319,11 @@
     yield
 
     if _tear_down:
-<<<<<<< HEAD
         if verbose:
             ephys.Clustering.delete()
         else:
             with QuietStdOut():
                 ephys.Clustering.delete()
-=======
-        ephys.Clustering.delete()
->>>>>>> 9d80d84f
 
 
 @pytest.fixture
@@ -366,12 +337,8 @@
     yield
 
     if _tear_down:
-<<<<<<< HEAD
         if verbose:
             ephys.Curation.delete()
         else:
             with QuietStdOut():
-                ephys.Curation.delete()
-=======
-        ephys.Curation.delete()
->>>>>>> 9d80d84f
+                ephys.Curation.delete()