<<<<<<< HEAD
import sys
import pathlib
import numpy as np

from . import (dj_config, pipeline, test_data,
               subjects_csv, ingest_subjects,
               sessions_csv, ingest_sessions,
               testdata_paths, kilosort_paramset,
               ephys_recordings, clustering_tasks, clustering, curations)


def test_subject_nwb_export(ingest_subjects, pipeline):
    subject = pipeline['subject']
    subject_key = {'subject': 'subject1'}
    nwb_subject = subject.Subject.make_nwb(subject_key)

    subject_info = (subject.Subject & subject_key).fetch1()

    assert nwb_subject.subject_id == subject_info['subject']
    assert nwb_subject.sex == subject_info['sex']
    assert nwb_subject.date_of_birth.date() == subject_info['subject_birth_date']


def test_session_nwb_export(ingest_sessions, pipeline):
    session = pipeline['session']
    session_key = {'subject': 'subject1', 'session_datetime': '2018-11-22 18:51:26'}
    nwb_session = session.Session.make_nwb(session_key)

    session_info = (session.Session & session_key).fetch1()

    assert nwb_session.session_start_time.strftime('%Y%m%d_%H%M%S') == session_info['session_datetime'].strftime('%Y%m%d_%H%M%S')
    assert nwb_session.subject.subject_id == session_info['subject']
    assert nwb_session.experimenter == list(session.SessionExperimenter.fetch('user'))


def test_ephys_nwb_export(curations, pipeline, testdata_paths):
    ephys = pipeline['ephys']
    probe = pipeline['probe']

    rel_path = testdata_paths['npx3B-p1-ks']
    curation_key = (ephys.Curation & f'curation_output_dir LIKE "%{rel_path}"').fetch1('KEY')
    ephys.CuratedClustering.populate(curation_key)
    ephys.LFP.populate(curation_key)
    ephys.WaveformSet.populate(curation_key)

    nwb_ephys = ephys.CuratedClustering.make_nwb(curation_key)

    probe_name, probe_type = (ephys.ProbeInsertion * probe.Probe * probe.ProbeType
                              & curation_key).fetch1('probe', 'probe_type')

    device_name = f'{probe_name} ({probe_type})'
    assert device_name in nwb_ephys.devices

    # check LFP
    lfp_name = f'probe_{probe_name} - LFP'
    assert lfp_name in nwb_ephys.processing['ecephys'].data_interfaces

    lfp_timestamps = (ephys.LFP & curation_key).fetch1('lfp_time_stamps')
    lfp_channel_count = len((ephys.LFP.Electrode & curation_key))

    nwb_lfp = nwb_ephys.processing['ecephys'].data_interfaces[lfp_name].electrical_series['processed_electrical_series']
    assert nwb_lfp.data.shape == (len(lfp_timestamps), lfp_channel_count)

    # check electrodes
    nwb_electrodes = nwb_ephys.electrodes.to_dataframe()
    electrodes = (ephys.EphysRecording * probe.ElectrodeConfig.Electrode
                  * probe.ProbeType.Electrode & curation_key).fetch(
        format='frame').reset_index()
    assert np.array_equal(nwb_electrodes.index, electrodes.index)
    assert np.array_equal(nwb_electrodes.rel_x, electrodes.x_coord)
    assert np.array_equal(nwb_electrodes.rel_y, electrodes.y_coord)

    # check Unit
    nwb_units = nwb_ephys.units.to_dataframe()

    assert len(ephys.CuratedClustering.Unit & curation_key) == len(nwb_units)
    assert len(ephys.CuratedClustering.Unit & curation_key & 'cluster_quality_label = "good"') == sum(nwb_units.cluster_quality_label == 'good')

    # check waveform

    assert np.array_equal(
        nwb_units.iloc[15].waveform_mean,
        (ephys.WaveformSet.PeakWaveform & curation_key
         & 'unit = 15').fetch1('peak_electrode_waveform')
    )
=======
from pynwb.ecephys import ElectricalSeries
import datetime
from . import (dj_config, pipeline, test_data,
               lab_csv, lab_project_csv, lab_user_csv, 
               lab_publications_csv, lab_keywords_csv, lab_protocol_csv,
               lab_project_users_csv, ingest_lab, 
               subjects_csv, ingest_subjects,
               sessions_csv, ingest_sessions,
               testdata_paths, ephys_insertionlocation, kilosort_paramset,
               ephys_recordings, clustering_tasks, clustering, curations)

from workflow_array_ephys.export import ecephys_session_to_nwb, session_to_nwb, write_nwb


def test_session_to_nwb(pipeline, ingest_lab, ingest_subjects, ingest_sessions):
    nwbfile = session_to_nwb(session_key={"subject": "subject5",
                              "session_datetime": 
                                   datetime.datetime(2018, 7, 3, 20, 32, 28),},
                              lab_key={"lab": "LabA"},
                              protocol_key={"protocol": "ProtA"},
                              project_key={"project": "ProjA"})

    assert nwbfile.session_id == "subject5_2018-07-03T20:32:28"
    assert nwbfile.session_description == "Successful data collection"
    assert nwbfile.session_start_time == datetime.datetime(
        2018, 7, 3, 20, 32, 28, tzinfo=datetime.timezone.utc
    )
    assert nwbfile.experimenter == ["User1"]

    assert nwbfile.subject.subject_id == "subject5"
    assert nwbfile.subject.sex == "F"

    assert nwbfile.institution == "Example Uni"
    assert nwbfile.lab == "The Example Lab"

    assert nwbfile.protocol == "ProtA"
    assert nwbfile.notes == "Protocol for managing data ingestion"

    assert nwbfile.experiment_description == "Example project to populate element-lab"


def test_write_to_nwb(pipeline, ingest_lab, ingest_subjects, ingest_sessions, 
                      ephys_insertionlocation, kilosort_paramset, ephys_recordings, 
                      clustering_tasks, clustering, curations):
     session = pipeline['session']
     ephys = pipeline['ephys']

     session_key = dict(subject='subject5', session_datetime='2018-07-03 20:32:28')
     
     ephys.LFP.populate(session_key, display_progress=True)
     ephys.CuratedClustering.populate(session_key, display_progress=True)
     ephys.WaveformSet.populate(session_key, display_progress=True)
     
     nwbfile=ecephys_session_to_nwb(session_key=session_key,
          raw=True,
          spikes=True,
          lfp="dj",
          end_frame=None,
          lab_key=None,
          project_key=None,
          protocol_key=None,
          nwbfile_kwargs=None,
     )

     write_nwb(nwbfile,'/main/test_data/test1.nwb')


def test_convert_to_nwb(pipeline, ingest_lab, ingest_subjects, ingest_sessions, 
                        ephys_insertionlocation, kilosort_paramset, ephys_recordings, 
                        clustering_tasks, clustering, curations):
    ephys = pipeline['ephys']
    
    session_key = dict(subject='subject5', session_datetime='2018-07-03 20:32:28')
    
    ephys.CuratedClustering.populate(session_key, display_progress=True)
    ephys.WaveformSet.populate(session_key, display_progress=True)
    nwbfile = ecephys_session_to_nwb(session_key=session_key,
                                     end_frame=1000,
                                     lab_key=dict(lab='LabA'),
                                     protocol_key=dict(protocol='ProtA'),
                                     project_key=dict(project='ProjA'))
    
    for x in ("262716621", "714000838"):
        assert x in nwbfile.devices
        
    assert len(nwbfile.electrodes) == 1920
    for col in ("shank", "shank_row", "shank_col"):
        assert col in nwbfile.electrodes
        
    for es_name in ("ElectricalSeries1", "ElectricalSeries2"):
        es = nwbfile.acquisition[es_name]
        assert isinstance(es, ElectricalSeries)
        assert es.conversion == 2.34375e-06
    
    # make sure the ElectricalSeries objects don't share electrodes
    assert not set(nwbfile.acquisition["ElectricalSeries1"].electrodes.data) & set(nwbfile.acquisition["ElectricalSeries2"].electrodes.data)
    
    assert len(nwbfile.units) == 499
    for col in ("cluster_quality_label", "spike_depths"):
        assert col in nwbfile.units
        
    for es_name in ("ElectricalSeries1", "ElectricalSeries2"):
        es = nwbfile.processing["ecephys"].data_interfaces["LFP"][es_name]
        assert isinstance(es, ElectricalSeries)
        assert es.conversion == 4.6875e-06
        assert es.rate == 2500.0
>>>>>>> c470d1e0
<|MERGE_RESOLUTION|>--- conflicted
+++ resolved
@@ -1,90 +1,3 @@
-<<<<<<< HEAD
-import sys
-import pathlib
-import numpy as np
-
-from . import (dj_config, pipeline, test_data,
-               subjects_csv, ingest_subjects,
-               sessions_csv, ingest_sessions,
-               testdata_paths, kilosort_paramset,
-               ephys_recordings, clustering_tasks, clustering, curations)
-
-
-def test_subject_nwb_export(ingest_subjects, pipeline):
-    subject = pipeline['subject']
-    subject_key = {'subject': 'subject1'}
-    nwb_subject = subject.Subject.make_nwb(subject_key)
-
-    subject_info = (subject.Subject & subject_key).fetch1()
-
-    assert nwb_subject.subject_id == subject_info['subject']
-    assert nwb_subject.sex == subject_info['sex']
-    assert nwb_subject.date_of_birth.date() == subject_info['subject_birth_date']
-
-
-def test_session_nwb_export(ingest_sessions, pipeline):
-    session = pipeline['session']
-    session_key = {'subject': 'subject1', 'session_datetime': '2018-11-22 18:51:26'}
-    nwb_session = session.Session.make_nwb(session_key)
-
-    session_info = (session.Session & session_key).fetch1()
-
-    assert nwb_session.session_start_time.strftime('%Y%m%d_%H%M%S') == session_info['session_datetime'].strftime('%Y%m%d_%H%M%S')
-    assert nwb_session.subject.subject_id == session_info['subject']
-    assert nwb_session.experimenter == list(session.SessionExperimenter.fetch('user'))
-
-
-def test_ephys_nwb_export(curations, pipeline, testdata_paths):
-    ephys = pipeline['ephys']
-    probe = pipeline['probe']
-
-    rel_path = testdata_paths['npx3B-p1-ks']
-    curation_key = (ephys.Curation & f'curation_output_dir LIKE "%{rel_path}"').fetch1('KEY')
-    ephys.CuratedClustering.populate(curation_key)
-    ephys.LFP.populate(curation_key)
-    ephys.WaveformSet.populate(curation_key)
-
-    nwb_ephys = ephys.CuratedClustering.make_nwb(curation_key)
-
-    probe_name, probe_type = (ephys.ProbeInsertion * probe.Probe * probe.ProbeType
-                              & curation_key).fetch1('probe', 'probe_type')
-
-    device_name = f'{probe_name} ({probe_type})'
-    assert device_name in nwb_ephys.devices
-
-    # check LFP
-    lfp_name = f'probe_{probe_name} - LFP'
-    assert lfp_name in nwb_ephys.processing['ecephys'].data_interfaces
-
-    lfp_timestamps = (ephys.LFP & curation_key).fetch1('lfp_time_stamps')
-    lfp_channel_count = len((ephys.LFP.Electrode & curation_key))
-
-    nwb_lfp = nwb_ephys.processing['ecephys'].data_interfaces[lfp_name].electrical_series['processed_electrical_series']
-    assert nwb_lfp.data.shape == (len(lfp_timestamps), lfp_channel_count)
-
-    # check electrodes
-    nwb_electrodes = nwb_ephys.electrodes.to_dataframe()
-    electrodes = (ephys.EphysRecording * probe.ElectrodeConfig.Electrode
-                  * probe.ProbeType.Electrode & curation_key).fetch(
-        format='frame').reset_index()
-    assert np.array_equal(nwb_electrodes.index, electrodes.index)
-    assert np.array_equal(nwb_electrodes.rel_x, electrodes.x_coord)
-    assert np.array_equal(nwb_electrodes.rel_y, electrodes.y_coord)
-
-    # check Unit
-    nwb_units = nwb_ephys.units.to_dataframe()
-
-    assert len(ephys.CuratedClustering.Unit & curation_key) == len(nwb_units)
-    assert len(ephys.CuratedClustering.Unit & curation_key & 'cluster_quality_label = "good"') == sum(nwb_units.cluster_quality_label == 'good')
-
-    # check waveform
-
-    assert np.array_equal(
-        nwb_units.iloc[15].waveform_mean,
-        (ephys.WaveformSet.PeakWaveform & curation_key
-         & 'unit = 15').fetch1('peak_electrode_waveform')
-    )
-=======
 from pynwb.ecephys import ElectricalSeries
 import datetime
 from . import (dj_config, pipeline, test_data,
@@ -190,5 +103,4 @@
         es = nwbfile.processing["ecephys"].data_interfaces["LFP"][es_name]
         assert isinstance(es, ElectricalSeries)
         assert es.conversion == 4.6875e-06
-        assert es.rate == 2500.0
->>>>>>> c470d1e0
+        assert es.rate == 2500.0