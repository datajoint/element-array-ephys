import numpy as np

__all__ = ['dj_config', 'pipeline', 'test_data', 'subjects_csv', 'ingest_subjects',
           'sessions_csv', 'ingest_sessions', 'testdata_paths', 'kilosort_paramset',
           'ephys_recordings', 'clustering_tasks', 'clustering', 'curations']

from . import (dj_config, pipeline, test_data,
               subjects_csv, ingest_subjects,
               sessions_csv, ingest_sessions,
               testdata_paths, kilosort_paramset,
               ephys_recordings, clustering_tasks, clustering, curations)


def test_ephys_recording_populate(pipeline, ephys_recordings):
    ephys = pipeline['ephys']
    assert len(ephys.EphysRecording()) == 13


def test_LFP_populate_npx3B_OpenEphys(testdata_paths, pipeline, ephys_recordings):
    """
    Populate ephys.LFP with OpenEphys items,
    recording Neuropixels Phase 3B (Neuropixels 1.0) probe
    """
    ephys = pipeline['ephys']
    rel_path = testdata_paths['oe_npx3B']
    rec_key = (ephys.EphysRecording & (ephys.EphysRecording.EphysFile
                                       & f'file_path LIKE "%{rel_path}"')
               ).fetch1('KEY')
    ephys.LFP.populate(rec_key)

    lfp_mean = (ephys.LFP & rec_key).fetch1('lfp_mean')
    assert len(lfp_mean) == 520054

    electrodes = (ephys.LFP.Electrode & rec_key).fetch('electrode')
    assert np.array_equal(
        electrodes,
        np.array([5,  14,  23,  32,  41,  50,  59,  68,  77,  86,  95, 104,
                  113, 122, 131, 140, 149, 158, 167, 176, 185, 194, 203, 212,
                  221, 230, 239, 248, 257, 266, 275, 284, 293, 302, 311, 320,
                  329, 338, 347, 356, 365, 374, 383]))


def test_LFP_populate_npx3A_SpikeGLX(testdata_paths, pipeline, ephys_recordings):
    """Populate ephys.LFP with SpikeGLX items, recording Neuropixels Phase 3A probe"""
    ephys = pipeline['ephys']

    rel_path = testdata_paths['sglx_npx3A-p1']
    rec_key = (ephys.EphysRecording & (ephys.EphysRecording.EphysFile
                                       & f'file_path LIKE "%{rel_path}%"')
               ).fetch1('KEY')
    ephys.LFP.populate(rec_key)

    lfp_mean = (ephys.LFP & rec_key).fetch1('lfp_mean')
    assert len(lfp_mean) == 846666

    electrodes = (ephys.LFP.Electrode & rec_key).fetch('electrode')
    assert np.array_equal(
        electrodes,
        np.array([5,  14,  23,  32,  41,  50,  59,  68,  77,  86,  95, 104,
                  113, 122, 131, 140, 149, 158, 167, 176, 185, 194, 203, 212,
                  221, 230, 239, 248, 257, 266, 275, 284, 293, 302, 311, 320,
                  329, 338, 347, 356, 365, 374, 383]))


def test_LFP_populate_npx3B_SpikeGLX(testdata_paths, pipeline, ephys_recordings):
    """
    Populate ephys.LFP with SpikeGLX items,
    recording Neuropixels Phase 3B (Neuropixels 1.0) probe
    """

    ephys = pipeline['ephys']

    rel_path = testdata_paths['sglx_npx3B-p1']
    rec_key = (ephys.EphysRecording & (ephys.EphysRecording.EphysFile
                                       & f'file_path LIKE "%{rel_path}%"')
               ).fetch1('KEY')
    ephys.LFP.populate(rec_key)

    lfp_mean = (ephys.LFP & rec_key).fetch1('lfp_mean')
    assert len(lfp_mean) == 4769946

    electrodes = (ephys.LFP.Electrode & rec_key).fetch('electrode')
    assert np.array_equal(
        electrodes,
        np.array([5,  14,  23,  32,  41,  50,  59,  68,  77,  86,  95, 104,
                  113, 122, 131, 140, 149, 158, 167, 176, 185, 194, 203, 212,
                  221, 230, 239, 248, 257, 266, 275, 284, 293, 302, 311, 320,
                  329, 338, 347, 356, 365, 374, 383]))


def test_clustering_populate(clustering, pipeline):
    ephys = pipeline['ephys']
    assert len(ephys.Clustering()) == 13


def test_curated_clustering_populate(curations, pipeline, testdata_paths):
    """Populate ephys.CuratedClustering with multiple recordings"""
    ephys = pipeline['ephys']

    rel_path = testdata_paths['npx3A-p1-ks']
<<<<<<< HEAD
    curation_key = _get_curation_key(rel_path, pipeline)
=======
    curation_key = (ephys.Curation & f'curation_output_dir LIKE "%{rel_path}"'
                    ).fetch1('KEY')
>>>>>>> ab0c034b
    ephys.CuratedClustering.populate(curation_key)
    assert len(ephys.CuratedClustering.Unit & curation_key
               & 'cluster_quality_label = "good"') == 76

    rel_path = testdata_paths['oe_npx3B-ks']
<<<<<<< HEAD
    curation_key = _get_curation_key(rel_path, pipeline)
=======
    curation_key = (ephys.Curation & f'curation_output_dir LIKE "%{rel_path}"'
                    ).fetch1('KEY')
>>>>>>> ab0c034b
    ephys.CuratedClustering.populate(curation_key)
    assert len(ephys.CuratedClustering.Unit & curation_key
               & 'cluster_quality_label = "good"') == 68

    rel_path = testdata_paths['npx3B-p1-ks']
<<<<<<< HEAD
    curation_key = _get_curation_key(rel_path, pipeline)
=======
    curation_key = (ephys.Curation & f'curation_output_dir LIKE "%{rel_path}"'
                    ).fetch1('KEY')
>>>>>>> ab0c034b
    ephys.CuratedClustering.populate(curation_key)
    assert len(ephys.CuratedClustering.Unit & curation_key
               & 'cluster_quality_label = "good"') == 55


def test_waveform_populate_npx3B_OpenEphys(curations, pipeline, testdata_paths):
    """
    Populate ephys.WaveformSet with OpenEphys
    Neuropixels Phase 3B (Neuropixels 1.0) probe
    """
    ephys = pipeline['ephys']
    rel_path = testdata_paths['oe_npx3B-ks']
<<<<<<< HEAD
    curation_key = _get_curation_key(rel_path, pipeline)
=======
    curation_key = (ephys.Curation & f'curation_output_dir LIKE "%{rel_path}"'
                    ).fetch1('KEY')
>>>>>>> ab0c034b
    ephys.CuratedClustering.populate(curation_key)
    ephys.WaveformSet.populate(curation_key)

    waveforms = np.vstack((ephys.WaveformSet.PeakWaveform & curation_key
                           ).fetch('peak_electrode_waveform'))

    assert waveforms.shape == (204, 64)


def test_waveform_populate_npx3B_SpikeGLX(curations, pipeline, testdata_paths):
    """
    Populate ephys.WaveformSet with SpikeGLX
    Neuropixels Phase 3B (Neuropixels 1.0) probe
    """

    ephys = pipeline['ephys']

    rel_path = testdata_paths['npx3B-p1-ks']
<<<<<<< HEAD
    curation_key = _get_curation_key(rel_path, pipeline)
=======
    curation_key = (ephys.Curation & f'curation_output_dir LIKE "%{rel_path}"'
                    ).fetch1('KEY')
>>>>>>> ab0c034b
    ephys.CuratedClustering.populate(curation_key)
    ephys.WaveformSet.populate(curation_key)

    waveforms = np.vstack((ephys.WaveformSet.PeakWaveform
                           & curation_key).fetch('peak_electrode_waveform'))

    assert waveforms.shape == (150, 64)


# ---- HELPER FUNCTIONS ----

def _get_curation_key(output_relative_path, pipeline):
    ephys = pipeline['ephys']
    ephys_mode = pipeline['ephys_mode']

    if ephys_mode == 'no-curation':
        EphysCuration = ephys.ClusteringTask
        output_dir_attr_name = 'clustering_output_dir'
    else:
        EphysCuration = ephys.Curation
        output_dir_attr_name = 'curation_output_dir'

    return (EphysCuration & f'{output_dir_attr_name} LIKE "%{output_relative_path}"').fetch1('KEY')<|MERGE_RESOLUTION|>--- conflicted
+++ resolved
@@ -98,34 +98,19 @@
     ephys = pipeline['ephys']
 
     rel_path = testdata_paths['npx3A-p1-ks']
-<<<<<<< HEAD
     curation_key = _get_curation_key(rel_path, pipeline)
-=======
-    curation_key = (ephys.Curation & f'curation_output_dir LIKE "%{rel_path}"'
-                    ).fetch1('KEY')
->>>>>>> ab0c034b
     ephys.CuratedClustering.populate(curation_key)
     assert len(ephys.CuratedClustering.Unit & curation_key
                & 'cluster_quality_label = "good"') == 76
 
     rel_path = testdata_paths['oe_npx3B-ks']
-<<<<<<< HEAD
     curation_key = _get_curation_key(rel_path, pipeline)
-=======
-    curation_key = (ephys.Curation & f'curation_output_dir LIKE "%{rel_path}"'
-                    ).fetch1('KEY')
->>>>>>> ab0c034b
     ephys.CuratedClustering.populate(curation_key)
     assert len(ephys.CuratedClustering.Unit & curation_key
                & 'cluster_quality_label = "good"') == 68
 
     rel_path = testdata_paths['npx3B-p1-ks']
-<<<<<<< HEAD
     curation_key = _get_curation_key(rel_path, pipeline)
-=======
-    curation_key = (ephys.Curation & f'curation_output_dir LIKE "%{rel_path}"'
-                    ).fetch1('KEY')
->>>>>>> ab0c034b
     ephys.CuratedClustering.populate(curation_key)
     assert len(ephys.CuratedClustering.Unit & curation_key
                & 'cluster_quality_label = "good"') == 55
@@ -138,12 +123,7 @@
     """
     ephys = pipeline['ephys']
     rel_path = testdata_paths['oe_npx3B-ks']
-<<<<<<< HEAD
     curation_key = _get_curation_key(rel_path, pipeline)
-=======
-    curation_key = (ephys.Curation & f'curation_output_dir LIKE "%{rel_path}"'
-                    ).fetch1('KEY')
->>>>>>> ab0c034b
     ephys.CuratedClustering.populate(curation_key)
     ephys.WaveformSet.populate(curation_key)
 
@@ -162,12 +142,7 @@
     ephys = pipeline['ephys']
 
     rel_path = testdata_paths['npx3B-p1-ks']
-<<<<<<< HEAD
     curation_key = _get_curation_key(rel_path, pipeline)
-=======
-    curation_key = (ephys.Curation & f'curation_output_dir LIKE "%{rel_path}"'
-                    ).fetch1('KEY')
->>>>>>> ab0c034b
     ephys.CuratedClustering.populate(curation_key)
     ephys.WaveformSet.populate(curation_key)
 
