import datajoint as dj
<<<<<<< HEAD
import os
from element_animal import subject
from element_lab import lab
from element_session import session_with_datetime as session
from element_array_ephys import probe
from element_event import trial, event
=======

from element_lab import lab
from element_animal import subject
from element_session import session_with_datetime as session
from element_array_ephys import probe
from element_array_ephys import ephys_acute as ephys
>>>>>>> c470d1e0

from element_lab.lab import Source, Lab, Protocol, User, Project
from element_animal.subject import Subject
from element_session.session_with_datetime import Session

from .paths import get_ephys_root_data_dir, get_session_directory

if 'custom' not in dj.config:
    dj.config['custom'] = {}

db_prefix = dj.config['custom'].get('database.prefix', '')

__all__ = ['subject', 'lab', 'session', 'trial', 'event', 'probe', 'ephys',
           'Subject', 'Source', 'Lab', 'Protocol', 'User', 'Project', 'Session',
           'get_ephys_root_data_dir', 'get_session_directory']

# ------------- Import the configured "ephys mode" -------------
ephys_mode = os.getenv('EPHYS_MODE',
                       dj.config['custom'].get('ephys_mode', 'acute'))
if ephys_mode == 'acute':
    from element_array_ephys import ephys_acute as ephys
elif ephys_mode == 'chronic':
    from element_array_ephys import ephys_chronic as ephys
elif ephys_mode == 'no-curation':
    from element_array_ephys import ephys_no_curation as ephys
else:
    raise ValueError(f'Unknown ephys mode: {ephys_mode}')


# Activate "lab", "subject", "session" schema ------------------------------------------

lab.activate(db_prefix + 'lab')

subject.activate(db_prefix + 'subject', linking_module=__name__)

Experimenter = lab.User
session.activate(db_prefix + 'session', linking_module=__name__)

trial.activate(db_prefix + 'trial', db_prefix + 'event', linking_module=__name__)


# Activate "event" and "trial" schema ---------------------------------

trial.activate(db_prefix + 'trial', db_prefix + 'event', linking_module=__name__)


# Declare table "SkullReference" for use in element-array-ephys ------------------------

@lab.schema
class SkullReference(dj.Lookup):
    definition = """
    skull_reference   : varchar(60)
    """
    contents = zip(['Bregma', 'Lambda'])


# Activate "ephys" schema --------------------------------------------------------------

ephys.activate(db_prefix + 'ephys',
               db_prefix + 'probe',
               linking_module=__name__)<|MERGE_RESOLUTION|>--- conflicted
+++ resolved
@@ -1,19 +1,10 @@
 import datajoint as dj
-<<<<<<< HEAD
-import os
-from element_animal import subject
-from element_lab import lab
-from element_session import session_with_datetime as session
-from element_array_ephys import probe
-from element_event import trial, event
-=======
 
 from element_lab import lab
 from element_animal import subject
 from element_session import session_with_datetime as session
 from element_array_ephys import probe
 from element_array_ephys import ephys_acute as ephys
->>>>>>> c470d1e0
 
 from element_lab.lab import Source, Lab, Protocol, User, Project
 from element_animal.subject import Subject
@@ -26,22 +17,6 @@
 
 db_prefix = dj.config['custom'].get('database.prefix', '')
 
-__all__ = ['subject', 'lab', 'session', 'trial', 'event', 'probe', 'ephys',
-           'Subject', 'Source', 'Lab', 'Protocol', 'User', 'Project', 'Session',
-           'get_ephys_root_data_dir', 'get_session_directory']
-
-# ------------- Import the configured "ephys mode" -------------
-ephys_mode = os.getenv('EPHYS_MODE',
-                       dj.config['custom'].get('ephys_mode', 'acute'))
-if ephys_mode == 'acute':
-    from element_array_ephys import ephys_acute as ephys
-elif ephys_mode == 'chronic':
-    from element_array_ephys import ephys_chronic as ephys
-elif ephys_mode == 'no-curation':
-    from element_array_ephys import ephys_no_curation as ephys
-else:
-    raise ValueError(f'Unknown ephys mode: {ephys_mode}')
-
 
 # Activate "lab", "subject", "session" schema ------------------------------------------
 
@@ -51,13 +26,6 @@
 
 Experimenter = lab.User
 session.activate(db_prefix + 'session', linking_module=__name__)
-
-trial.activate(db_prefix + 'trial', db_prefix + 'event', linking_module=__name__)
-
-
-# Activate "event" and "trial" schema ---------------------------------
-
-trial.activate(db_prefix + 'trial', db_prefix + 'event', linking_module=__name__)
 
 
 # Declare table "SkullReference" for use in element-array-ephys ------------------------
@@ -72,6 +40,6 @@
 
 # Activate "ephys" schema --------------------------------------------------------------
 
-ephys.activate(db_prefix + 'ephys',
-               db_prefix + 'probe',
+ephys.activate(db_prefix + 'ephys', 
+               db_prefix + 'probe', 
                linking_module=__name__)