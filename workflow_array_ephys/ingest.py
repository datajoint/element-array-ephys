import csv
import re

from workflow_array_ephys.pipeline import subject, ephys, probe, session
from workflow_array_ephys.paths import get_ephys_root_data_dir
from workflow_array_ephys.pipeline import ephys_mode

from element_array_ephys.readers import spikeglx, openephys
from element_interface.utils import find_root_directory, find_full_path


def ingest_subjects(subject_csv_path='./user_data/subjects.csv', verbose=True):
    """
    Ingest subjects listed in the subject column of ./user_data/subjects.csv
    """
    # -------------- Insert new "Subject" --------------
    with open(subject_csv_path, newline='') as f:
        input_subjects = list(csv.DictReader(f, delimiter=','))
    if verbose:
        previous_length = len(subject.Subject.fetch())
    subject.Subject.insert(input_subjects, skip_duplicates=True)
    if verbose:
        insert_length = len(subject.Subject.fetch()) - previous_length
        print(f'\n---- Insert {insert_length} entry(s) into '
              + 'subject.Subject ----')
        print('\n---- Successfully completed ingest_subjects ----')


def ingest_sessions(session_csv_path='./user_data/sessions.csv', verbose=True):
    """
    Ingests SpikeGLX and OpenEphys files from directories listed
    in the session_dir column of ./user_data/sessions.csv
    """
    # ---------- Insert new "Session" and "ProbeInsertion" ---------
    with open(session_csv_path, newline='') as f:
        input_sessions = list(csv.DictReader(f, delimiter=','))

    # Folder structure: root / subject / session / probe / .ap.meta
    session_list, session_dir_list = [], []
    probe_list, probe_insertion_list = [], []

    for sess in input_sessions:
        session_dir = find_full_path(get_ephys_root_data_dir(),
                                     sess['session_dir'])
        session_datetimes, insertions = [], []

        # search session dir and determine acquisition software
<<<<<<< HEAD
        for ephys_pattern, ephys_acq_type in zip(['*.ap.meta', '*.oebin'], ['SpikeGLX', 'OpenEphys']):
            ephys_meta_filepaths = list(session_dir.rglob(ephys_pattern))
            if ephys_meta_filepaths:
=======
        for ephys_pattern, ephys_acq_type in zip(['*.ap.meta', '*.oebin'],
                                                 ['SpikeGLX', 'OpenEphys']):
            ephys_meta_filepaths = [fp for fp in session_dir.rglob(ephys_pattern)]
            if len(ephys_meta_filepaths):
>>>>>>> ab0c034b
                acq_software = ephys_acq_type
                break
        else:
            raise FileNotFoundError('Ephys recording data not found! Neither SpikeGLX '
                                    + 'nor OpenEphys recording files found in: '
                                    + f'{session_dir}')

        if acq_software == 'SpikeGLX':
            for meta_filepath in ephys_meta_filepaths:
                spikeglx_meta = spikeglx.SpikeGLXMeta(meta_filepath)

                probe_key = {'probe_type': spikeglx_meta.probe_model,
                             'probe': spikeglx_meta.probe_SN}
                if (probe_key['probe'] not in [p['probe'] for p in probe_list
                                               ] and probe_key not in probe.Probe()):
                    probe_list.append(probe_key)

                probe_dir = meta_filepath.parent
                probe_number = re.search('(imec)?\d{1}$', probe_dir.name
                                         ).group()
                probe_number = int(probe_number.replace('imec', ''))

                insertions.append({'probe': spikeglx_meta.probe_SN,
                                   'insertion_number': int(probe_number)})
                session_datetimes.append(spikeglx_meta.recording_time)
        elif acq_software == 'OpenEphys':
            loaded_oe = openephys.OpenEphys(session_dir)
            session_datetimes.append(loaded_oe.experiment.datetime)
            for probe_idx, oe_probe in enumerate(loaded_oe.probes.values()):
                probe_key = {'probe_type': oe_probe.probe_model,
                             'probe': oe_probe.probe_SN}
                if (probe_key['probe'] not in [p['probe'] for p in probe_list
                                               ] and probe_key not in probe.Probe()):
                    probe_list.append(probe_key)
                insertions.append({'probe': oe_probe.probe_SN,
                                   'insertion_number': probe_idx})
        else:
            raise NotImplementedError('Unknown acquisition software: '
                                      + f'{acq_software}')

        # new session/probe-insertion
        session_key = {'subject': sess['subject'],
                       'session_datetime': min(session_datetimes)}
        if session_key not in session.Session():
            session_list.append(session_key)
            root_dir = find_root_directory(get_ephys_root_data_dir(), session_dir)
            session_dir_list.append({**session_key, 'session_dir':
                                     session_dir.relative_to(root_dir).as_posix()})
            probe_insertion_list.extend([{**session_key, **insertion
                                          } for insertion in insertions])

<<<<<<< HEAD
    print(f'\n---- Insert {len(probe_list)} entry(s) into probe.Probe ----')
=======
    session.Session.insert(session_list)
    session.SessionDirectory.insert(session_dir_list)
    if verbose:
        print(f'\n---- Insert {len(session_list)} entry(s) into session.Session ----')

>>>>>>> ab0c034b
    probe.Probe.insert(probe_list)
    if verbose:
        print(f'\n---- Insert {len(probe_list)} entry(s) into probe.Probe ----')

<<<<<<< HEAD
    if ephys_mode == 'chronic':
        print(f'\n---- Insert {len(probe_insertion_list)} entry(s) into ephys.ProbeInsertion ----')
        ephys.ProbeInsertion.insert(probe_insertion_list,
                                    ignore_extra_fields=True, skip_duplicates=True)
        print(f'\n---- Insert {len(session_list)} entry(s) into session.Session ----')
        session.Session.insert(session_list)
        session.SessionDirectory.insert(session_dir_list)
    else:
        print(f'\n---- Insert {len(session_list)} entry(s) into session.Session ----')
        session.Session.insert(session_list)
        session.SessionDirectory.insert(session_dir_list)
        print(f'\n---- Insert {len(probe_insertion_list)} entry(s) into ephys.ProbeInsertion ----')
        ephys.ProbeInsertion.insert(probe_insertion_list)

    print('\n---- Successfully completed workflow_array_ephys/ingest.py ----')
=======
    ephys.ProbeInsertion.insert(probe_insertion_list)
    if verbose:
        print(f'\n---- Insert {len(probe_insertion_list)} entry(s) into '
              + 'ephys.ProbeInsertion ----')
        print('\n---- Successfully completed ingest_subjects ----')
>>>>>>> ab0c034b


if __name__ == '__main__':
    ingest_subjects()
    ingest_sessions()<|MERGE_RESOLUTION|>--- conflicted
+++ resolved
@@ -45,16 +45,9 @@
         session_datetimes, insertions = [], []
 
         # search session dir and determine acquisition software
-<<<<<<< HEAD
         for ephys_pattern, ephys_acq_type in zip(['*.ap.meta', '*.oebin'], ['SpikeGLX', 'OpenEphys']):
             ephys_meta_filepaths = list(session_dir.rglob(ephys_pattern))
             if ephys_meta_filepaths:
-=======
-        for ephys_pattern, ephys_acq_type in zip(['*.ap.meta', '*.oebin'],
-                                                 ['SpikeGLX', 'OpenEphys']):
-            ephys_meta_filepaths = [fp for fp in session_dir.rglob(ephys_pattern)]
-            if len(ephys_meta_filepaths):
->>>>>>> ab0c034b
                 acq_software = ephys_acq_type
                 break
         else:
@@ -106,42 +99,28 @@
             probe_insertion_list.extend([{**session_key, **insertion
                                           } for insertion in insertions])
 
-<<<<<<< HEAD
-    print(f'\n---- Insert {len(probe_list)} entry(s) into probe.Probe ----')
-=======
-    session.Session.insert(session_list)
-    session.SessionDirectory.insert(session_dir_list)
-    if verbose:
-        print(f'\n---- Insert {len(session_list)} entry(s) into session.Session ----')
-
->>>>>>> ab0c034b
-    probe.Probe.insert(probe_list)
     if verbose:
         print(f'\n---- Insert {len(probe_list)} entry(s) into probe.Probe ----')
+    probe.Probe.insert(probe_list)
 
-<<<<<<< HEAD
     if ephys_mode == 'chronic':
-        print(f'\n---- Insert {len(probe_insertion_list)} entry(s) into ephys.ProbeInsertion ----')
         ephys.ProbeInsertion.insert(probe_insertion_list,
                                     ignore_extra_fields=True, skip_duplicates=True)
-        print(f'\n---- Insert {len(session_list)} entry(s) into session.Session ----')
         session.Session.insert(session_list)
         session.SessionDirectory.insert(session_dir_list)
+        if verbose:
+            print(f'\n---- Insert {len(session_list)} entry(s) into session.Session ----')
+            print(f'\n---- Insert {len(probe_insertion_list)} entry(s) into ephys.ProbeInsertion ----')
     else:
-        print(f'\n---- Insert {len(session_list)} entry(s) into session.Session ----')
         session.Session.insert(session_list)
         session.SessionDirectory.insert(session_dir_list)
-        print(f'\n---- Insert {len(probe_insertion_list)} entry(s) into ephys.ProbeInsertion ----')
         ephys.ProbeInsertion.insert(probe_insertion_list)
+        if verbose:
+            print(f'\n---- Insert {len(session_list)} entry(s) into session.Session ----')
+            print(f'\n---- Insert {len(probe_insertion_list)} entry(s) into ephys.ProbeInsertion ----')
 
-    print('\n---- Successfully completed workflow_array_ephys/ingest.py ----')
-=======
-    ephys.ProbeInsertion.insert(probe_insertion_list)
     if verbose:
-        print(f'\n---- Insert {len(probe_insertion_list)} entry(s) into '
-              + 'ephys.ProbeInsertion ----')
-        print('\n---- Successfully completed ingest_subjects ----')
->>>>>>> ab0c034b
+        print('\n---- Successfully completed workflow_array_ephys/ingest.py ----')
 
 
 if __name__ == '__main__':
