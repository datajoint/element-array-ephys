--- conflicted
+++ resolved
@@ -2,8 +2,4 @@
 Package metadata
 Update the Docker image tag in `docker-compose.yaml` to match
 """
-<<<<<<< HEAD
-__version__ = "0.4.0"
-=======
-__version__ = "0.3.1"
->>>>>>> f2492ecc
+__version__ = "0.3.1"