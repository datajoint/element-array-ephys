--- conflicted
+++ resolved
@@ -155,11 +155,7 @@
     ---
     -> probe.ElectrodeConfig
     -> AcquisitionSoftware
-<<<<<<< HEAD
-    sampling_rate: float # (Hz) 
-=======
     sampling_rate: float # (Hz)
->>>>>>> 7a4fba9b
     recording_datetime: datetime # datetime of the recording from this probe
     recording_duration: float # (seconds) duration of the recording from this probe
     """
@@ -219,7 +215,6 @@
                     'Processing for neuropixels probe model'
                     ' {} not yet implemented'.format(spikeglx_meta.probe_model))
 
-<<<<<<< HEAD
             self.insert1({
                 **key,
                 **generate_electrode_config(probe_type, electrode_group_members),
@@ -228,15 +223,6 @@
                 'recording_datetime': spikeglx_meta.recording_time,
                 'recording_duration': (spikeglx_meta.recording_duration
                                        or spikeglx.retrieve_recording_duration(meta_filepath))})
-=======
-            self.insert1({**key,
-                          **generate_electrode_config(probe_type, electrode_group_members),
-                          'acq_software': acq_software,
-                          'sampling_rate': spikeglx_meta.meta['imSampRate'],
-                          'recording_datetime': spikeglx_meta.recording_time,
-                          'recording_duration': (spikeglx_meta.recording_duration
-                                        or spikeglx.retrieve_recording_duration(meta_filepath))})
->>>>>>> 7a4fba9b
 
             root_dir = find_root_directory(get_ephys_root_data_dir(), 
                                            meta_filepath)
@@ -267,7 +253,6 @@
                     'Processing for neuropixels'
                     ' probe model {} not yet implemented'.format(probe_data.probe_model))
 
-<<<<<<< HEAD
             self.insert1({
                 **key,
                 **generate_electrode_config(probe_type, electrode_group_members),
@@ -275,14 +260,6 @@
                 'sampling_rate': probe_data.ap_meta['sample_rate'],
                 'recording_datetime': probe_data.recording_info['recording_datetimes'][0],
                 'recording_duration': np.sum(probe_data.recording_info['recording_durations'])})
-=======
-            self.insert1({**key,
-                          **generate_electrode_config(probe_type, electrode_group_members),
-                          'acq_software': acq_software,
-                          'sampling_rate': probe_data.ap_meta['sample_rate'],
-                          'recording_datetime': probe_data.recording_info['recording_datetimes'][0],
-                          'recording_duration': np.sum(probe_data.recording_info['recording_durations'])})
->>>>>>> 7a4fba9b
 
             root_dir = find_root_directory(get_ephys_root_data_dir(),
                                 probe_data.recording_info['recording_files'][0])
