"""
Neuropixels Probes
"""

import datajoint as dj
import numpy as np

schema = dj.schema()


def activate(
    schema_name: str, 
    *, 
    create_schema: bool = True,
    create_tables: bool = True, 
):
    """Activates the `probe` schemas. 

    Args:
        schema_name (str): A string containing the name of the probe scehma.
        create_schema (bool): If True, schema will be created in the database.
        create_tables (bool): If True, tables related to the schema will be created in the database.
    
    Dependencies:
    Upstream tables:
        Session: A parent table to ProbeInsertion.
    
    Functions:
    """
    schema.activate(
        schema_name, create_schema=create_schema, create_tables=create_tables
    )

    # Add neuropixels probes
    for probe_type in (
        "neuropixels 1.0 - 3A",
        "neuropixels 1.0 - 3B",
        "neuropixels UHD",
        "neuropixels 2.0 - SS",
        "neuropixels 2.0 - MS",
    ):
        ProbeType.create_neuropixels_probe(probe_type)


@schema
class ProbeType(dj.Lookup):
    """Type of probe.

    Attributes:
        probe_type (foreign key, varchar (32) ): Name of the probe type.
    """
    definition = """
    # Type of probe, with specific electrodes geometry defined
    probe_type: varchar(32)  # e.g. neuropixels_1.0
    """

    class Electrode(dj.Part):
        """Electrode information for a given probe.

        Attributes:
            ProbeType (foreign key): ProbeType primary key.
            electrode (foreign key, int): Electrode index, starting at 0.
            shank (int): shank index, starting at 0.
            shank_col (int): column index, starting at 0.
            shank_row (int): row index, starting at 0.
            x_coord (float): x-coordinate of the electrode within the probe in micrometers.
            y_coord (float): y-coordinate of the electrode within the probe in micrometers.
        """
        
        definition = """
        -> master
        electrode: int       # electrode index, starts at 0
        ---
        shank: int           # shank index, starts at 0, advance left to right
        shank_col: int       # column index, starts at 0, advance left to right
        shank_row: int       # row index, starts at 0, advance tip to tail
        x_coord=NULL: float  # (um) x coordinate of the electrode within the probe, (0, 0) is the bottom left corner of the probe
        y_coord=NULL: float  # (um) y coordinate of the electrode within the probe, (0, 0) is the bottom left corner of the probe
        """

    @staticmethod
<<<<<<< HEAD
    def create_neuropixels_probe(probe_type: str = 'neuropixels 1.0 - 3A'):
=======
    def create_neuropixels_probe(probe_type="neuropixels 1.0 - 3A"):
>>>>>>> 89f1d7c7
        """
        Create `ProbeType` and `Electrode` for neuropixels probes:
        + neuropixels 1.0 - 3A
        + neuropixels 1.0 - 3B
        + neuropixels UHD
        + neuropixels 2.0 - SS
        + neuropixels 2.0 - MS

        For electrode location, the (0, 0) is the
         bottom left corner of the probe (ignore the tip portion)
        Electrode numbering is 1-indexing
        """

        neuropixels_probes_config = {
            "neuropixels 1.0 - 3A": dict(
                site_count=960,
                col_spacing=32,
                row_spacing=20,
                white_spacing=16,
                col_count=2,
                shank_count=1,
                shank_spacing=0,
            ),
            "neuropixels 1.0 - 3B": dict(
                site_count=960,
                col_spacing=32,
                row_spacing=20,
                white_spacing=16,
                col_count=2,
                shank_count=1,
                shank_spacing=0,
            ),
            "neuropixels UHD": dict(
                site_count=384,
                col_spacing=6,
                row_spacing=6,
                white_spacing=0,
                col_count=8,
                shank_count=1,
                shank_spacing=0,
            ),
            "neuropixels 2.0 - SS": dict(
                site_count=1280,
                col_spacing=32,
                row_spacing=15,
                white_spacing=0,
                col_count=2,
                shank_count=1,
                shank_spacing=250,
            ),
            "neuropixels 2.0 - MS": dict(
                site_count=1280,
                col_spacing=32,
                row_spacing=15,
                white_spacing=0,
                col_count=2,
                shank_count=4,
                shank_spacing=250,
            ),
        }

        def build_electrodes(
<<<<<<< HEAD
            site_count: int, 
            col_spacing: float, 
            row_spacing: float,
            white_spacing: float,
            col_count: int, 
            shank_count: int,
            shank_spacing: float,
        ) -> dict: 
            """Builds electrode layouts.

            Args:
                site_count (int): site count per shank
                col_spacing (float): (um) horrizontal spacing between sites
                row_spacing (float): (um) vertical spacing between columns
                white_spacing (float): (um) offset spacing
                col_count (int): number of column per shank
                shank_count (int): number of shank
                shank_spacing (float): spacing between shanks
=======
            site_count,
            col_spacing,
            row_spacing,
            white_spacing,
            col_count,
            shank_count,
            shank_spacing,
        ):
            """
            :param site_count: site count per shank
            :param col_spacing: (um) horizontal spacing between sites
            :param row_spacing: (um) vertical spacing between columns
            :param white_spacing: (um) offset spacing
            :param col_count: number of column per shank
            :param shank_count: number of shank
            :param shank_spacing: spacing between shanks
            :return:
>>>>>>> 89f1d7c7
            """
            row_count = int(site_count / col_count)
            x_coords = np.tile(
                np.arange(0, col_spacing * col_count, col_spacing), row_count
            )
            y_coords = np.repeat(np.arange(row_count) * row_spacing, col_count)

            if white_spacing:
                x_white_spaces = np.tile(
                    [white_spacing, white_spacing, 0, 0], int(row_count / 2)
                )
                x_coords = x_coords + x_white_spaces

            shank_cols = np.tile(range(col_count), row_count)
            shank_rows = np.repeat(range(row_count), col_count)

            npx_electrodes = []
            for shank_no in range(shank_count):
                npx_electrodes.extend(
                    [
                        {
                            "electrode": (site_count * shank_no) + e_id,
                            "shank": shank_no,
                            "shank_col": c_id,
                            "shank_row": r_id,
                            "x_coord": x + (shank_no * shank_spacing),
                            "y_coord": y,
                        }
                        for e_id, (c_id, r_id, x, y) in enumerate(
                            zip(shank_cols, shank_rows, x_coords, y_coords)
                        )
                    ]
                )

            return npx_electrodes

        electrodes = build_electrodes(**neuropixels_probes_config[probe_type])
        probe_type = {"probe_type": probe_type}
        with ProbeType.connection.transaction:
            ProbeType.insert1(probe_type, skip_duplicates=True)
            ProbeType.Electrode.insert(
                [{**probe_type, **e} for e in electrodes], skip_duplicates=True
            )


@schema
class Probe(dj.Lookup):
    """Represent a physical probe with unique ID

    Attributes:
        probe (foreign key, varchar(32) ): Unique ID for this model of the probe.
        ProbeType (dict): ProbeType entry.
        probe_comment (varchar(1000) ): Comment about this model of probe.
    """

    definition = """
    # Represent a physical probe with unique identification
    probe: varchar(32)  # unique identifier for this model of probe (e.g. serial number)
    ---
    -> ProbeType
    probe_comment='' :  varchar(1000)
    """


@schema
class ElectrodeConfig(dj.Lookup):
    """Electrode configuration setting on a probe.

    Attributes:
        electrode_config_hash (foreign key, uuid): unique index for electrode configuration.
        ProbeType (dict): ProbeType entry.
        electrode_config_name (varchar(4000) ): User-friendly name for this electrode configuration.
    """

    definition = """
    # The electrode configuration setting on a given probe
    electrode_config_hash: uuid  
    ---
    -> ProbeType
    electrode_config_name: varchar(4000)  # user friendly name
    """

    class Electrode(dj.Part):
        """Electrode included in the recording.

        Attributes:
            ElectrodeConfig (foreign key): ElectrodeConfig primary key.
            ProbeType.Electrode (foreign key): ProbeType.Electrode primary key.
        """
        
        definition = """  # Electrodes selected for recording
        -> master
        -> ProbeType.Electrode
        """<|MERGE_RESOLUTION|>--- conflicted
+++ resolved
@@ -27,9 +27,7 @@
     
     Functions:
     """
-    schema.activate(
-        schema_name, create_schema=create_schema, create_tables=create_tables
-    )
+    schema.activate(schema_name, create_schema=create_schema, create_tables=create_tables)
 
     # Add neuropixels probes
     for probe_type in (
@@ -79,11 +77,7 @@
         """
 
     @staticmethod
-<<<<<<< HEAD
-    def create_neuropixels_probe(probe_type: str = 'neuropixels 1.0 - 3A'):
-=======
-    def create_neuropixels_probe(probe_type="neuropixels 1.0 - 3A"):
->>>>>>> 89f1d7c7
+    def create_neuropixels_probe(probe_type: str = "neuropixels 1.0 - 3A"):
         """
         Create `ProbeType` and `Electrode` for neuropixels probes:
         + neuropixels 1.0 - 3A
@@ -146,7 +140,6 @@
         }
 
         def build_electrodes(
-<<<<<<< HEAD
             site_count: int, 
             col_spacing: float, 
             row_spacing: float,
@@ -165,25 +158,6 @@
                 col_count (int): number of column per shank
                 shank_count (int): number of shank
                 shank_spacing (float): spacing between shanks
-=======
-            site_count,
-            col_spacing,
-            row_spacing,
-            white_spacing,
-            col_count,
-            shank_count,
-            shank_spacing,
-        ):
-            """
-            :param site_count: site count per shank
-            :param col_spacing: (um) horizontal spacing between sites
-            :param row_spacing: (um) vertical spacing between columns
-            :param white_spacing: (um) offset spacing
-            :param col_count: number of column per shank
-            :param shank_count: number of shank
-            :param shank_spacing: spacing between shanks
-            :return:
->>>>>>> 89f1d7c7
             """
             row_count = int(site_count / col_count)
             x_coords = np.tile(
