import decimal
import importlib
import json
import numpy as np
import pynwb
from element_session import session
from hdmf.backends.hdf5 import H5DataIO
from nwb_conversion_tools.utils.conversion_tools import get_module
from nwb_conversion_tools.utils.genericdatachunkiterator import GenericDataChunkIterator
from nwb_conversion_tools.utils.spikeinterfacerecordingdatachunkiterator import (
    SpikeInterfaceRecordingDataChunkIterator,
)
from spikeinterface import extractors
from tqdm import tqdm
from uuid import uuid4


# from element_data_loader.utils import find_full_path


class DecimalEncoder(json.JSONEncoder):
    def default(self, o):
        if isinstance(o, decimal.Decimal):
            return str(o)
        return super(DecimalEncoder, self).default(o)


class LFPDataChunkIterator(GenericDataChunkIterator):
    """
    DataChunkIterator for LFP data that pulls data one channel at a time. Used when
    reading LFP data from the database (as opposed to directly from source files)
    """

    def __init__(self, lfp_electrodes_query, chunk_length: int = 10000):
        """
        Parameters
        ----------
        lfp_electrodes_query: element_array_ephys.ephys_no_curation.LFP
        chunk_length: int, optional
            Chunks are blocks of disk space where data are stored contiguously and compressed
        """
        self.lfp_electrodes_query = lfp_electrodes_query
        self.electrodes = self.lfp_electrodes_query.fetch("electrode")

        first_record = (
            self.lfp_electrodes_query & dict(electrode=self.electrodes[0])
        ).fetch(as_dict=True)[0]

        self.n_channels = len(lfp_electrodes_query)
        self.n_tt = len(first_record["lfp"])
        self._dtype = first_record["lfp"].dtype

        super().__init__(buffer_shape=(self.n_tt, 1), chunk_shape=(chunk_length, 1))

    def _get_data(self, selection):

        electrode = self.electrodes[selection[1]][0]
        return (self.lfp_electrodes_query & dict(electrode=electrode)).fetch1("lfp")[
            selection[0], np.newaxis
        ]

    def _get_dtype(self):
        return self._dtype

    def _get_maxshape(self):
        return self.n_tt, self.n_channels


def add_electrodes_to_nwb(session_key: dict, nwbfile: pynwb.NWBFile):
    """
    Add electrodes table to NWBFile. This is needed for any ElectricalSeries, including
    raw source data and LFP.

    ephys.InsertionLocation -> ElectrodeGroup.location

    probe.Probe::probe -> device.name
    probe.Probe::probe_comment -> device.description
    probe.Probe::probe_type -> device.manufacturer

    probe.ProbeType.Electrode::electrode -> electrodes["id_in_probe"]
    probe.ProbeType.Electrode::y_coord -> electrodes["rel_y"]
    probe.ProbeType.Electrode::x_coord -> electrodes["rel_x"]
    probe.ProbeType.Electrode::shank -> electrodes["shank"]
    probe.ProbeType.Electrode::shank_col -> electrodes["shank_col"]
    probe.ProbeType.Electrode::shank_row -> electrodes["shank_row"]

    Parameters
    ----------
    session_key: dict
    nwbfile: pynwb.NWBFile
    """

    electrodes_query = probe.ProbeType.Electrode * probe.ElectrodeConfig.Electrode

    for additional_attribute in ["shank_col", "shank_row", "shank"]:
        nwbfile.add_electrode_column(
            name=electrodes_query.heading.attributes[additional_attribute].name,
            description=electrodes_query.heading.attributes[
                additional_attribute
            ].comment,
        )

    nwbfile.add_electrode_column(
        name="id_in_probe", description="electrode id within the probe",
    )

    for this_probe in (ephys.ProbeInsertion * probe.Probe & session_key).fetch(
        as_dict=True
    ):
        insertion_record = (ephys.InsertionLocation & this_probe).fetch1()
        if insertion_record:
<<<<<<< HEAD
            [
                insertion_record.pop(k)
                for k in ephys.InsertionLocation.heading.primary_key
            ]
            insert_location = json.dumps(insertion_record, cls=DecimalEncoder)
=======
            insert_location = json.dumps(
                    {k, v: for insertion_record.items() 
                          if k not in ephys.InsertionLocation.primary_key}, cls=DecimalEncoder)
>>>>>>> e8374524
        else:
            insert_location = "unknown"

        device = nwbfile.create_device(
            name=this_probe["probe"],
            description=this_probe.get("probe_comment", None),
            manufacturer=this_probe.get("probe_type", None),
        )
        shank_ids = set((probe.ProbeType.Electrode & this_probe).fetch("shank"))
        for shank_id in shank_ids:
            electrode_group = nwbfile.create_electrode_group(
                name=f"probe{this_probe['probe']}_shank{shank_id}",
                description=f"probe{this_probe['probe']}_shank{shank_id}",
                location=insert_location,
                device=device,
            )

            electrodes_query = (
                probe.ProbeType.Electrode & this_probe & dict(shank=shank_id)
            ).fetch(as_dict=True)
            for electrode in electrodes_query:
                nwbfile.add_electrode(
                    group=electrode_group,
                    filtering="unknown",
                    imp=-1.0,
                    x=np.nan,  # to do: populate these values once the CCF element is ready
                    y=np.nan,
                    z=np.nan,
                    rel_x=electrode["x_coord"],
                    rel_y=electrode["y_coord"],
                    rel_z=np.nan,
                    shank_col=electrode["shank_col"],
                    shank_row=electrode["shank_row"],
                    location="unknown",
                    id_in_probe=electrode["electrode"],
                    shank=electrode["shank"],
                )


def create_units_table(
    session_key: dict,
    nwbfile: pynwb.NWBFile,
    units_query: ephys.CuratedClustering.Unit,
    paramset_record,
    name="units",
    desc="data on spiking units",
):
    """

    ephys.CuratedClustering.Unit::unit -> units.id
    ephys.CuratedClustering.Unit::spike_times -> units["spike_times"]
    ephys.CuratedClustering.Unit::spike_depths -> units["spike_depths"]
    ephys.CuratedClustering.Unit::cluster_quality_label -> units["cluster_quality_label"]

    ephys.WaveformSet.PeakWaveform::peak_electrode_waveform -> units["waveform_mean"]

    Parameters
    ----------
    session_key: dict
    nwbfile: pynwb.NWBFile
    units_query: ephys.CuratedClustering.Unit
    paramset_record: int
    name: str, optional
        default="units"
    desc: str, optional
        default="data on spiking units"
    """

    # electrode id mapping
    mapping = get_electrodes_mapping(nwbfile.electrodes)

    units_table = pynwb.misc.Units(name=name, description=desc)
    for additional_attribute in ["cluster_quality_label", "spike_depths"]:
        units_table.add_column(
            name=units_query.heading.attributes[additional_attribute].name,
            description=units_query.heading.attributes[additional_attribute].comment,
            index=additional_attribute == "spike_depths",
        )

    clustering_query = (
        ephys.EphysRecording * ephys.ClusteringTask & session_key & paramset_record
    )

    for unit in tqdm(
        (clustering_query @ ephys.CuratedClustering.Unit).fetch(as_dict=True),
        desc=f"creating units table for paramset {paramset_record['paramset_idx']}",
    ):

        probe_id, shank_num = (
            probe.ProbeType.Electrode
            * ephys.ProbeInsertion
            * ephys.CuratedClustering.Unit
            & {"unit": unit["unit"], "insertion_number": unit["insertion_number"]}
        ).fetch1("probe", "shank")

        waveform_mean = (
            ephys.WaveformSet.PeakWaveform() & clustering_query & unit
        ).fetch1("peak_electrode_waveform")

        units_table.add_row(
            id=unit["unit"],
            electrodes=[mapping[(probe_id, unit["electrode"])]],
            electrode_group=nwbfile.electrode_groups[
                f"probe{probe_id}_shank{shank_num}"
            ],
            cluster_quality_label=unit["cluster_quality_label"],
            spike_times=unit["spike_times"],
            spike_depths=unit["spike_depths"],
            waveform_mean=waveform_mean,
        )

    return units_table


def add_ephys_units_to_nwb(
    session_key: dict, nwbfile: pynwb.NWBFile, primary_clustering_paramset_idx: int = 0
):
    """
    Add spiking data to NWBFile.

    Parameters
    ----------
    session_key: dict
    nwbfile: pynwb.NWBFile
    primary_clustering_paramset_idx: int, optional
    """

    if not ephys.ClusteringTask & session_key:
        return

    if nwbfile.electrodes is None:
        add_electrodes_to_nwb(session_key, nwbfile)

    # add additional columns to the units table
    units_query = ephys.CuratedClustering.Unit() & session_key

    for paramset_record in (
        ephys.ClusteringParamSet & ephys.CuratedClustering & session_key
    ).fetch("paramset_idx", "clustering_method", "paramset_desc", as_dict=True):
        if paramset_record["paramset_idx"] == primary_clustering_paramset_idx:
            units_table = create_units_table(
                session_key,
                nwbfile,
                units_query,
                paramset_record,
                desc=paramset_record["paramset_desc"],
            )
            nwbfile.units = units_table
        else:
            name = f"units_{paramset_record['clustering_method']}"
            units_table = create_units_table(
                session_key,
                units_query,
                paramset_record,
                name=name,
                desc=paramset_record["paramset_desc"],
            )
            ecephys_module = get_module(nwbfile, "ecephys")
            ecephys_module.add(units_table)


def get_electrodes_mapping(electrodes):
    """
    Create a mapping from the group (shank) and electrode id within that group to the row number of the electrodes
    table. This is used in the construction of the DynamicTableRegion that indicates what rows of the electrodes
    table correspond to the data in an ElectricalSeries.

    Parameters
    ----------
    electrodes: hdmf.common.table.DynamicTable

    Returns
    -------
    dict

    """
    return {
        (electrodes["group"][idx].device.name, electrodes["id_in_probe"][idx],): idx
        for idx in range(len(electrodes))
    }


def add_ephys_recording_to_nwb(
    session_key: dict, nwbfile: pynwb.NWBFile, end_frame: int = None
):
    """

    Parameters
    ----------
    session_key: dict
    nwbfile: NWBFile
    end_frame: int, optional
        Used for small test conversions
    """

    if nwbfile.electrodes is None:
        add_electrodes_to_nwb(session_key, nwbfile)

    mapping = get_electrodes_mapping(nwbfile.electrodes)

    for ephys_recording_record in (ephys.EphysRecording & session_key).fetch(
        as_dict=True
    ):
        probe_id = (ephys.ProbeInsertion() & ephys_recording_record).fetch1("probe")

        # relative_path = (ephys.EphysRecording.EphysFile & ephys_recording_record).fetch1("file_path")
        # file_path = find_full_path(get_ephys_root_data_dir(), relative_path)

        # ephys_recording_record["acq_software"] = "OpenEphys"
        # file_path = "../sciopsdemo-inbox/allen/SixProbesExperiments"

        file_path = "../inbox/subject5/session1/probe_1/"

        if ephys_recording_record["acq_software"] == "SpikeGLX":
            extractor = extractors.read_spikeglx(file_path, "imec.ap")
        elif ephys_recording_record["acq_software"] == "OpenEphys":
            extractor = extractors.read_openephys(file_path, stream_id="0")
        else:
            raise ValueError(
                f"unsupported acq_software type: {ephys_recording_record['acq_software']}"
            )

        if all(extractor.get_channel_gains() == 1):
            channel_conversion = None
        else:
            channel_conversion = extractor.get_channel_gains()

        if end_frame is not None:
            extractor = extractor.frame_slice(0, end_frame)

        recording_channels_by_id = (
            probe.ElectrodeConfig.Electrode() & ephys_recording_record
        ).fetch("electrode")

        nwbfile.add_acquisition(
            pynwb.ecephys.ElectricalSeries(
                name=f"ElectricalSeries{ephys_recording_record['insertion_number']}",
                description=str(ephys_recording_record),
                data=SpikeInterfaceRecordingDataChunkIterator(extractor),
                rate=ephys_recording_record["sampling_rate"],
                starting_time=(
                    ephys_recording_record["recording_datetime"]
                    - ephys_recording_record["session_datetime"]
                ).total_seconds(),
                electrodes=nwbfile.create_electrode_table_region(
                    region=[mapping[(probe_id, x)] for x in recording_channels_by_id],
                    name="electrodes",
                    description="recorded electrodes",
                ),
                conversion=1e-6,
                channel_conversion=channel_conversion,
            )
        )


def add_ephys_lfp_from_dj_to_nwb(session_key: dict, nwbfile: pynwb.NWBFile):
    """
    Read LFP data from the data in element-aray-ephys

    ephys.LFP::lfp -> processing["ecephys"].lfp.electrical_series["ElectricalSeries{insertion_number}"].data
    ephys.LFP::lfp_time_stamps -> processing["ecephys"].lfp.electrical_series["ElectricalSeries{insertion_number}"].timestamps

    Parameters
    ----------
    session_key: dict
    nwbfile: NWBFile
    """

    if nwbfile.electrodes is None:
        add_electrodes_to_nwb(session_key, nwbfile)

    ecephys_module = get_module(
        nwbfile, name="ecephys", description="preprocessed ephys data"
    )

    nwb_lfp = pynwb.ecephys.LFP(name="LFP")
    ecephys_module.add(nwb_lfp)

    mapping = get_electrodes_mapping(nwbfile.electrodes)

    for lfp_record in (ephys.LFP & session_key).fetch(as_dict=True):
        probe_id = (ephys.ProbeInsertion & lfp_record).fetch1("probe")

        lfp_electrodes_query = ephys.LFP.Electrode & lfp_record
        lfp_data = LFPDataChunkIterator(lfp_electrodes_query)

        nwb_lfp.create_electrical_series(
            name=f"ElectricalSeries{lfp_record['insertion_number']}",
            description=f"LFP from probe {probe_id}",
            data=H5DataIO(lfp_data, compression=True),
            timestamps=lfp_record["lfp_time_stamps"],
            electrodes=nwbfile.create_electrode_table_region(
                name="electrodes",
                description="electrodes used for LFP",
                region=[
                    mapping[(probe_id, x)]
                    for x in lfp_electrodes_query.fetch("electrode")
                ],
            ),
        )


def add_ephys_lfp_from_source_to_nwb(
    session_key: dict, nwbfile: pynwb.NWBFile, end_frame=None
):
    """
    Read the LFP data directly from the source file. Currently, only works for SpikeGLX data.

    ephys.EphysRecording::recording_datetime -> acquisition

    Parameters
    ----------
    session_key: dict
    nwbfile: pynwb.NWBFile
    end_frame: int, optional
        use for small test conversions

    """
    if nwbfile.electrodes is None:
        add_electrodes_to_nwb(session_key, nwbfile)

    mapping = get_electrodes_mapping(nwbfile.electrodes)

    ecephys_module = get_module(
        nwbfile, name="ecephys", description="preprocessed ephys data"
    )

    lfp = pynwb.ecephys.LFP()
    ecephys_module.add(lfp)

    for ephys_recording_record in (ephys.EphysRecording & session_key).fetch(
        as_dict=True
    ):
        probe_id = (ephys.ProbeInsertion() & ephys_recording_record).fetch1("probe")

        # relative_path = (ephys.EphysRecording.EphysFile & ephys_recording_record).fetch1("file_path")
        # file_path = find_full_path(get_ephys_root_data_dir(), relative_path)
        file_path = "../inbox/subject5/session1/probe_1/"

        if ephys_recording_record["acq_software"] == "SpikeGLX":
            extractor = extractors.read_spikeglx(file_path, "imec.lf")
        else:
            raise ValueError(
                f"unsupported acq_software type: {ephys_recording_record['acq_software']}"
            )

        if end_frame is not None:
            extractor = extractor.frame_slice(0, end_frame)

        recording_channels_by_id = (
            probe.ElectrodeConfig.Electrode() & ephys_recording_record
        ).fetch("electrode")

        if all(extractor.get_channel_gains() == 1):
            channel_conversion = None
        else:
            channel_conversion = extractor.get_channel_gains()

        lfp.add_electrical_series(
            pynwb.ecephys.ElectricalSeries(
                name=f"ElectricalSeries{ephys_recording_record['insertion_number']}",
                description=str(ephys_recording_record),
                data=SpikeInterfaceRecordingDataChunkIterator(extractor),
                rate=extractor.get_sampling_frequency(),
                starting_time=(
                    ephys_recording_record["recording_datetime"]
                    - ephys_recording_record["session_datetime"]
                ).total_seconds(),
                electrodes=nwbfile.create_electrode_table_region(
                    region=[mapping[(probe_id, x)] for x in recording_channels_by_id],
                    name="electrodes",
                    description="recorded electrodes",
                ),
                conversion=1e-6,
                channel_conversion=channel_conversion,
            )
        )


def ecephys_session_to_nwb(
    session_key,
    session_identifier=str(uuid4()),
    session_start_time=datetime.datetime.now(),
    subject_id=None,
    raw=True,
    spikes=True,
    lfp="source",
    end_frame=None,
):
    """
    Main function for converting ephys data to NWB

    Parameters
    ----------
    session_key: dict
    session_identifier: str, optional
    session_start_time: datetime.datetime, optional
    subject_id: str
        subject_id, used if it cannot be automatically inferred
    raw: bool
        Whether to include the raw data from source. SpikeGLX and OpenEphys are supported
    spikes: bool
        Whether to include CuratedClustering
    lfp:
        "dj" - read LFP data from ephys.LFP
        "source" - read LFP data from source (SpikeGLX supported)
        False - do not convert LFP
    end_frame: int, optional
        Used to create small test conversions where large datasets are truncated.
    """

    if session.schema.is_activated():
        nwbfile = session.export.nwb.session_to_nwb(session_key, subject_id=subject_id)
    else:
        nwbfile = pynwb.NWBFile(
            "automatically generated", session_identifier, session_start_time
        )
        nwbfile.subject = pynwb.file.Subject(subject_id=subject_id)

    if raw:
        add_ephys_recording_to_nwb(session_key, nwbfile, end_frame=end_frame)

    if spikes:
        add_ephys_units_to_nwb(session_key, nwbfile)

    if lfp == "dj":
        add_ephys_lfp_from_dj_to_nwb(session_key, nwbfile)

    if lfp == "source":
        add_ephys_lfp_from_source_to_nwb(session_key, nwbfile, end_frame=end_frame)

    return nwbfile


def write_nwb(nwbfile, fname, check_read=True):
    """
    Export NWBFile

    Parameters
    ----------
    nwbfile: pynwb.NWBFile
    fname: str
    check_read: bool
        If True, PyNWB will try to read the produced NWB file and ensure that it can be
        read.
    """
    with pynwb.NWBHDF5IO(fname, "w") as io:
        io.write(nwbfile)

    if check_read:
        with pynwb.NWBHDF5IO(fname, "r") as io:
            io.read()<|MERGE_RESOLUTION|>--- conflicted
+++ resolved
@@ -109,17 +109,10 @@
     ):
         insertion_record = (ephys.InsertionLocation & this_probe).fetch1()
         if insertion_record:
-<<<<<<< HEAD
-            [
-                insertion_record.pop(k)
-                for k in ephys.InsertionLocation.heading.primary_key
-            ]
-            insert_location = json.dumps(insertion_record, cls=DecimalEncoder)
-=======
             insert_location = json.dumps(
-                    {k, v: for insertion_record.items() 
-                          if k not in ephys.InsertionLocation.primary_key}, cls=DecimalEncoder)
->>>>>>> e8374524
+                {k: v for k, v in insertion_record.items() if k not in ephys.InsertionLocation.primary_key},
+                cls=DecimalEncoder
+            )
         else:
             insert_location = "unknown"
 
