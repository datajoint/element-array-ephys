import pathlib
import pyopenephys
import numpy as np
import re
import datetime
<<<<<<< HEAD
=======
import logging

logger = logging.getLogger(__name__)
>>>>>>> db75e4db


"""
The Open Ephys Record Node saves Neuropixels data in binary format according to the following the directory structure:
(https://open-ephys.github.io/gui-docs/User-Manual/Recording-data/Binary-format.html)

Record Node 102
-- experiment1 (equivalent to one experimental session - multi probes, multi recordings per probe)
   -- recording1
   -- recording2
      -- continuous
         -- Neuropix-PXI-100.0 (probe0 ap)
         -- Neuropix-PXI-100.1 (probe0 lf)
         -- Neuropix-PXI-100.2 (probe1 ap)
         -- Neuropix-PXI-100.3 (probe1 lf)
         ...
      -- events
      -- spikes
      -- structure.oebin
-- experiment 2
   ...
-- settings.xml
-- settings2.xml
...
"""


class OpenEphys:

    def __init__(self, experiment_dir):
        self.session_dir = pathlib.Path(experiment_dir)

        if self.session_dir.name.startswith('recording'):
            openephys_file = pyopenephys.File(self.session_dir.parent.parent)  # this is on the Record Node level
            self._is_recording_folder = True
        else:
            openephys_file = pyopenephys.File(self.session_dir.parent)  # this is on the Record Node level
            self._is_recording_folder = False

        # extract the "recordings" for this session
        self.experiment = next(experiment for experiment in openephys_file.experiments
<<<<<<< HEAD
                               if pathlib.Path(experiment.absolute_foldername) == self.session_dir)
=======
                               if pathlib.Path(experiment.absolute_foldername) == (
                                   self.session_dir.parent if self._is_recording_folder else self.session_dir)
                               )
>>>>>>> db75e4db

        # extract probe data
        self.probes = self.load_probe_data()

        #
        self._recording_time = None

    @property
    def recording_time(self):
        if self._recording_time is None:
            recording_datetimes = []
            for probe in self.probes.values():
                recording_datetimes.extend(probe.recording_info['recording_datetimes'])
            self._recording_time = sorted(recording_datetimes)[0]
        return self._recording_time

    def load_probe_data(self):
        """
        Loop through all Open Ephys "signalchains/processors", identify the processor for
         the Neuropixels probe(s), extract probe info
            Loop through all recordings, associate recordings to
            the matching probes, extract recording info

        Yielding multiple "Probe" objects, each containing meta information
         and timeseries data associated with each probe
        """

        probes = {}
        sigchain_iter = (self.experiment.settings['SIGNALCHAIN']
                         if isinstance(self.experiment.settings['SIGNALCHAIN'], list)
                         else [self.experiment.settings['SIGNALCHAIN']])
        for sigchain in sigchain_iter:
            processor_iter = (sigchain['PROCESSOR']
                              if isinstance(sigchain['PROCESSOR'], list)
                              else [sigchain['PROCESSOR']])
            for processor in processor_iter:
<<<<<<< HEAD
                if processor['@pluginName'] in ('Neuropix-PXI', 'Neuropix-3a'):
                    if (processor['@pluginName'] == 'Neuropix-3a'
                            or 'NP_PROBE' not in processor['EDITOR']):
                        if isinstance(processor['EDITOR']['PROBE'], dict):
                            probe = Probe(processor, 0)
                            probes[probe.probe_SN] = probe
                        else:
                            for probe_index in range(len(processor['EDITOR']['PROBE'])):
                                probe = Probe(processor, probe_index)
                                probes[probe.probe_SN] = probe
                    else:  # Neuropix-PXI
                        for probe_index in range(len(processor['EDITOR']['NP_PROBE'])):
                            probe = Probe(processor, probe_index)
                            probes[probe.probe_SN] = probe
                        
=======
                if processor['@pluginName'] in ('Neuropix-3a', 'Neuropix-PXI'):
                    if 'STREAM' in processor:  # only on version >= 0.6.0
                        ap_streams = [stream for stream in processor['STREAM'] if not stream['@name'].endswith('LFP')]
                    else:
                        ap_streams = None

                    if (processor['@pluginName'] == 'Neuropix-3a'
                            or 'NP_PROBE' not in processor['EDITOR']):
                        if isinstance(processor['EDITOR']['PROBE'], dict):
                            probe_indices = (0,)
                        else:
                            probe_indices = range(len(processor['EDITOR']['PROBE']))
                    elif processor['@pluginName'] == 'Neuropix-PXI':
                        probe_indices = range(len(processor['EDITOR']['NP_PROBE']))
                    else:
                        raise NotImplementedError
                else:  # not a processor for Neuropixels probe
                    continue

                for probe_index in probe_indices:
                    probe = Probe(processor, probe_index)
                    if ap_streams:
                        probe.probe_info['ap_stream'] = ap_streams[probe_index]
                    probes[probe.probe_SN] = probe

>>>>>>> db75e4db
        for probe_index, probe_SN in enumerate(probes):
            
            probe = probes[probe_SN]
                    
            for rec in self.experiment.recordings:
<<<<<<< HEAD
=======
                if self._is_recording_folder and rec.absolute_foldername != self.session_dir:
                    continue

>>>>>>> db75e4db
                assert len(rec._oebin['continuous']) == len(rec.analog_signals), \
                    f'Mismatch in the number of continuous data' \
                    f' - expecting {len(rec._oebin["continuous"])} (from structure.oebin file),' \
                    f' found {len(rec.analog_signals)} (in continuous folder)'

                for continuous_info, analog_signal in zip(rec._oebin['continuous'],
                                                          rec.analog_signals):
                    if continuous_info['source_processor_id'] != probe.processor_id:
                        continue

<<<<<<< HEAD
                    # determine if this is continuous data for AP or LFP
                    if 'source_processor_sub_idx' in continuous_info:
=======
                    # determine if this is continuous data for AP or LFP for the current probe
                    if 'ap_stream' in probe.probe_info:
                        if probe.probe_info['ap_stream']['@name'].split('-')[0] != continuous_info['stream_name'].split('-')[0]:
                            continue  # not continuous data for the current probe
                        match = re.search('-(AP|LFP)$', continuous_info['stream_name'])
                        if match:
                            continuous_type = match.groups()[0].lower()
                        else:
                            continuous_type = 'ap'
                    elif 'source_processor_sub_idx' in continuous_info:
>>>>>>> db75e4db
                        if continuous_info['source_processor_sub_idx'] == probe_index * 2:  # ap data
                            assert continuous_info['sample_rate'] == analog_signal.sample_rate == 30000
                            continuous_type = 'ap'
                        elif continuous_info['source_processor_sub_idx'] == probe_index * 2 + 1:  # lfp data
                            assert continuous_info['sample_rate'] == analog_signal.sample_rate == 2500
                            continuous_type = 'lfp'
<<<<<<< HEAD
                    else:
                        match = re.search('-(AP|LFP)$', continuous_info['folder_name'].strip('/'))
                        continuous_type = match.groups()[0].lower()
=======
                        else:
                            continue  # not continuous data for the current probe
                    else:
                        raise ValueError(f'Unable to infer type (AP or LFP) for the continuous data from:\n\t{continuous_info["folder_name"]}')
>>>>>>> db75e4db

                    if continuous_type == 'ap':
                        probe.recording_info['recording_count'] += 1
                        probe.recording_info['recording_datetimes'].append(
                            rec.datetime + datetime.timedelta(seconds=float(rec.start_time)))
                        probe.recording_info['recording_durations'].append(
                            float(rec.duration))
                        probe.recording_info['recording_files'].append(
                            rec.absolute_foldername / 'continuous' / continuous_info['folder_name'])
<<<<<<< HEAD
=======
                    elif continuous_type == 'lfp':
                        probe.recording_info['recording_lfp_files'].append(
                            rec.absolute_foldername / 'continuous' / continuous_info['folder_name'])
>>>>>>> db75e4db

                    meta = getattr(probe, continuous_type + '_meta')
                    if not meta:
                        # channel indices - 0-based indexing
                        channels_indices = [int(re.search(r'\d+$', chn_name).group()) - 1
                                            for chn_name in analog_signal.channel_names]

                        meta.update(**continuous_info,
                                    channels_indices=channels_indices,
                                    channels_ids=analog_signal.channel_ids,
                                    channels_names=analog_signal.channel_names,
                                    channels_gains=analog_signal.gains)

                    signal = getattr(probe, continuous_type + '_analog_signals')
                    signal.append(analog_signal)

        return probes


# For more details on supported probes,
# see: https://open-ephys.github.io/gui-docs/User-Manual/Plugins/Neuropixels-PXI.html
_probe_model_name_mapping = {
    "Neuropix-PXI": "neuropixels 1.0 - 3B",
    "Neuropix-3a": "neuropixels 1.0 - 3A",
    "Neuropixels 1.0": "neuropixels 1.0 - 3B",
    "Neuropixels Ultra": "neuropixels UHD",
    "Neuropixels Ultra (Switchable)": "neuropixels UHD",
    "Neuropixels 21": "neuropixels 2.0 - SS",
    "Neuropixels 24": "neuropixels 2.0 - MS",
    "Neuropixels 2.0 - Single Shank": "neuropixels 2.0 - SS",
    "Neuropixels 2.0 - Four Shank": "neuropixels 2.0 - MS"
}


class Probe:

    def __init__(self, processor, probe_index=0):
        processor_node_id = processor.get("@nodeId", processor.get("@NodeId"))
        if processor_node_id is None:
            raise KeyError('Neither "@nodeId" nor "@NodeId" key found')

        self.processor_id = int(processor_node_id)
        
        if processor['@pluginName'] == 'Neuropix-3a' or 'NP_PROBE' not in processor['EDITOR']:
            self.probe_info = processor['EDITOR']['PROBE'] if isinstance(processor['EDITOR']['PROBE'], dict) else processor['EDITOR']['PROBE'][probe_index]
            self.probe_SN = self.probe_info['@probe_serial_number']
            self.probe_model = _probe_model_name_mapping[processor['@pluginName']]
            self._channels_connected = {int(re.search(r'\d+$', k).group()): int(v)
                                        for k, v in self.probe_info.pop('CHANNELSTATUS').items()}
        else:  # Neuropix-PXI
            self.probe_info = processor['EDITOR']['NP_PROBE'][probe_index]
            self.probe_SN = self.probe_info['@probe_serial_number']
            self.probe_model = _probe_model_name_mapping[self.probe_info['@probe_name']]
<<<<<<< HEAD
=======

            if 'ELECTRODE_XPOS' in self.probe_info:
                self.probe_info['ELECTRODE_XPOS'] = {int(re.search(r'\d+$', k).group()): int(v)
                                                     for k, v in self.probe_info.pop('ELECTRODE_XPOS').items()}
                self.probe_info['ELECTRODE_YPOS'] = {int(re.search(r'\d+$', k).group()): int(v)
                                                     for k, v in self.probe_info.pop('ELECTRODE_YPOS').items()}
                self.probe_info['ELECTRODE_SHANK'] = {int(re.search(r'\d+$', k).group()): int(v)
                                                      for k, v in self.probe_info['CHANNELS'].items()}

>>>>>>> db75e4db
            self._channels_connected = {int(re.search(r'\d+$', k).group()): 1
                                        for k in self.probe_info.pop('CHANNELS')}

        self.ap_meta = {}
        self.lfp_meta = {}

        self.ap_analog_signals = []
        self.lfp_analog_signals = []

        self.recording_info = {'recording_count': 0,
                               'recording_datetimes': [],
                               'recording_durations': [],
                               'recording_files': [],
                               'recording_lfp_files': []}

        self._ap_timeseries = None
        self._ap_timestamps = None
        self._lfp_timeseries = None
        self._lfp_timestamps = None

    @property
    def channels_connected(self):
        return {chn_idx: self._channels_connected.get(chn_idx, 0)
                for chn_idx in self.ap_meta['channels_indices']}

    @property
    def ap_timeseries(self):
        """
        AP data concatenated across recordings. Shape: (sample x channel)
        Data are stored as int16 - to convert to microvolts,
         multiply with self.ap_meta['channels_gains']
        """
        if self._ap_timeseries is None:
            self._ap_timeseries = np.hstack([s.signal for s in self.ap_analog_signals]).T
        return self._ap_timeseries

    @property
    def ap_timestamps(self):
        if self._ap_timestamps is None:
            self._ap_timestamps = np.hstack([s.times for s in self.ap_analog_signals])
        return self._ap_timestamps

    @property
    def lfp_timeseries(self):
        """
        LFP data concatenated across recordings. Shape: (sample x channel)
        Data are stored as int16 - to convert to microvolts,
         multiply with self.lfp_meta['channels_gains']
        """
        if self._lfp_timeseries is None:
            self._lfp_timeseries = np.hstack([s.signal for s in self.lfp_analog_signals]).T
        return self._lfp_timeseries

    @property
    def lfp_timestamps(self):
        if self._lfp_timestamps is None:
            self._lfp_timestamps = np.hstack([s.times for s in self.lfp_analog_signals])
        return self._lfp_timestamps

    def extract_spike_waveforms(self, spikes, channel_ind, n_wf=500, wf_win=(-32, 32)):
        """
        :param spikes: spike times (in second) to extract waveforms
        :param channel_ind: channel indices (of meta['channels_ids']) to extract waveforms
        :param n_wf: number of spikes per unit to extract the waveforms
        :param wf_win: number of sample pre and post a spike
        :return: waveforms (sample x channel x spike)
        """
        channel_bit_volts = np.array(self.ap_meta['channels_gains'])[channel_ind]

        # ignore spikes at the beginning or end of raw data
        spikes = spikes[np.logical_and(spikes > (-wf_win[0] / self.ap_meta['sample_rate']),
                                       spikes < (self.ap_timestamps.max() - wf_win[-1]
                                                 / self.ap_meta['sample_rate']))]
        # select a randomized set of "n_wf" spikes
        np.random.shuffle(spikes)
        spikes = spikes[:n_wf]
        # extract waveforms
        if len(spikes) > 0:
            spike_indices = np.searchsorted(self.ap_timestamps, spikes, side="left")
            # waveform at each spike: (sample x channel x spike)
            spike_wfs = np.dstack([
                self.ap_timeseries[int(spk + wf_win[0]):int(spk + wf_win[-1]), channel_ind]
                * channel_bit_volts
                for spk in spike_indices])
            return spike_wfs
        else:  # if no spike found, return NaN of size (sample x channel x 1)
            return np.full((len(range(*wf_win)), len(channel_ind), 1), np.nan)

    def compress(self):
        from mtscomp import compress as mts_compress

        ap_dirs = self.recording_info['recording_files']
        lfp_dirs = self.recording_info['recording_lfp_files']

        meta_mapping = {'ap': self.ap_meta, 'lfp': self.lfp_meta}

        compressed_files = []
        for continuous_dir, continuous_type in zip(
                ap_dirs + lfp_dirs,
                ['ap'] * len(ap_dirs) + ['lfp'] * len(lfp_dirs)):
            dat_fp = continuous_dir / 'continuous.dat'
            if not dat_fp.exists():
                raise FileNotFoundError(f'Compression error - "{dat_fp}" does not exist')
            cdat_fp = continuous_dir / 'continuous.cdat'
            ch_fp = continuous_dir / 'continuous.ch'

            if cdat_fp.exists():
                assert ch_fp.exists()
                logger.info(f'Compressed file exists ({cdat_fp}), skipping...')
                continue

            try:
                mts_compress(dat_fp, cdat_fp, ch_fp,
                         sample_rate=meta_mapping[continuous_type]['sample_rate'],
                         n_channels=meta_mapping[continuous_type]['num_channels'],
                         dtype=np.memmap(dat_fp).dtype)
            except Exception as e:
                cdat_fp.unlink(missing_ok=True)
                ch_fp.unlink(missing_ok=True)
                raise e
            else:
                compressed_files.append((cdat_fp, ch_fp))

        return compressed_files

    def decompress(self):
        from mtscomp import decompress as mts_decompress

        ap_dirs = self.recording_info['recording_files']
        lfp_dirs = self.recording_info['recording_lfp_files']

        decompressed_files = []
        for continuous_dir, continuous_type in zip(
                ap_dirs + lfp_dirs,
                ['ap'] * len(ap_dirs) + ['lfp'] * len(lfp_dirs)):
            dat_fp = continuous_dir / 'continuous.dat'

            if dat_fp.exists():
                logger.info(f'Decompressed file exists ({dat_fp}), skipping...')
                continue

            cdat_fp = continuous_dir / 'continuous.cdat'
            ch_fp = continuous_dir / 'continuous.ch'

            if not cdat_fp.exists():
                raise FileNotFoundError(f'Decompression error - "{cdat_fp}" does not exist')

            try:
                decomp_arr = mts_decompress(cdat_fp, ch_fp)
                decomp_arr.tofile(dat_fp)
            except Exception as e:
                dat_fp.unlink(missing_ok=True)
                raise e
            else:
                decompressed_files.append(dat_fp)

        return decompressed_files<|MERGE_RESOLUTION|>--- conflicted
+++ resolved
@@ -3,12 +3,9 @@
 import numpy as np
 import re
 import datetime
-<<<<<<< HEAD
-=======
 import logging
 
 logger = logging.getLogger(__name__)
->>>>>>> db75e4db
 
 
 """
@@ -50,13 +47,9 @@
 
         # extract the "recordings" for this session
         self.experiment = next(experiment for experiment in openephys_file.experiments
-<<<<<<< HEAD
-                               if pathlib.Path(experiment.absolute_foldername) == self.session_dir)
-=======
                                if pathlib.Path(experiment.absolute_foldername) == (
                                    self.session_dir.parent if self._is_recording_folder else self.session_dir)
                                )
->>>>>>> db75e4db
 
         # extract probe data
         self.probes = self.load_probe_data()
@@ -93,23 +86,6 @@
                               if isinstance(sigchain['PROCESSOR'], list)
                               else [sigchain['PROCESSOR']])
             for processor in processor_iter:
-<<<<<<< HEAD
-                if processor['@pluginName'] in ('Neuropix-PXI', 'Neuropix-3a'):
-                    if (processor['@pluginName'] == 'Neuropix-3a'
-                            or 'NP_PROBE' not in processor['EDITOR']):
-                        if isinstance(processor['EDITOR']['PROBE'], dict):
-                            probe = Probe(processor, 0)
-                            probes[probe.probe_SN] = probe
-                        else:
-                            for probe_index in range(len(processor['EDITOR']['PROBE'])):
-                                probe = Probe(processor, probe_index)
-                                probes[probe.probe_SN] = probe
-                    else:  # Neuropix-PXI
-                        for probe_index in range(len(processor['EDITOR']['NP_PROBE'])):
-                            probe = Probe(processor, probe_index)
-                            probes[probe.probe_SN] = probe
-                        
-=======
                 if processor['@pluginName'] in ('Neuropix-3a', 'Neuropix-PXI'):
                     if 'STREAM' in processor:  # only on version >= 0.6.0
                         ap_streams = [stream for stream in processor['STREAM'] if not stream['@name'].endswith('LFP')]
@@ -135,18 +111,14 @@
                         probe.probe_info['ap_stream'] = ap_streams[probe_index]
                     probes[probe.probe_SN] = probe
 
->>>>>>> db75e4db
         for probe_index, probe_SN in enumerate(probes):
             
             probe = probes[probe_SN]
                     
             for rec in self.experiment.recordings:
-<<<<<<< HEAD
-=======
                 if self._is_recording_folder and rec.absolute_foldername != self.session_dir:
                     continue
 
->>>>>>> db75e4db
                 assert len(rec._oebin['continuous']) == len(rec.analog_signals), \
                     f'Mismatch in the number of continuous data' \
                     f' - expecting {len(rec._oebin["continuous"])} (from structure.oebin file),' \
@@ -157,10 +129,6 @@
                     if continuous_info['source_processor_id'] != probe.processor_id:
                         continue
 
-<<<<<<< HEAD
-                    # determine if this is continuous data for AP or LFP
-                    if 'source_processor_sub_idx' in continuous_info:
-=======
                     # determine if this is continuous data for AP or LFP for the current probe
                     if 'ap_stream' in probe.probe_info:
                         if probe.probe_info['ap_stream']['@name'].split('-')[0] != continuous_info['stream_name'].split('-')[0]:
@@ -171,23 +139,16 @@
                         else:
                             continuous_type = 'ap'
                     elif 'source_processor_sub_idx' in continuous_info:
->>>>>>> db75e4db
                         if continuous_info['source_processor_sub_idx'] == probe_index * 2:  # ap data
                             assert continuous_info['sample_rate'] == analog_signal.sample_rate == 30000
                             continuous_type = 'ap'
                         elif continuous_info['source_processor_sub_idx'] == probe_index * 2 + 1:  # lfp data
                             assert continuous_info['sample_rate'] == analog_signal.sample_rate == 2500
                             continuous_type = 'lfp'
-<<<<<<< HEAD
-                    else:
-                        match = re.search('-(AP|LFP)$', continuous_info['folder_name'].strip('/'))
-                        continuous_type = match.groups()[0].lower()
-=======
                         else:
                             continue  # not continuous data for the current probe
                     else:
                         raise ValueError(f'Unable to infer type (AP or LFP) for the continuous data from:\n\t{continuous_info["folder_name"]}')
->>>>>>> db75e4db
 
                     if continuous_type == 'ap':
                         probe.recording_info['recording_count'] += 1
@@ -197,12 +158,9 @@
                             float(rec.duration))
                         probe.recording_info['recording_files'].append(
                             rec.absolute_foldername / 'continuous' / continuous_info['folder_name'])
-<<<<<<< HEAD
-=======
                     elif continuous_type == 'lfp':
                         probe.recording_info['recording_lfp_files'].append(
                             rec.absolute_foldername / 'continuous' / continuous_info['folder_name'])
->>>>>>> db75e4db
 
                     meta = getattr(probe, continuous_type + '_meta')
                     if not meta:
@@ -256,8 +214,6 @@
             self.probe_info = processor['EDITOR']['NP_PROBE'][probe_index]
             self.probe_SN = self.probe_info['@probe_serial_number']
             self.probe_model = _probe_model_name_mapping[self.probe_info['@probe_name']]
-<<<<<<< HEAD
-=======
 
             if 'ELECTRODE_XPOS' in self.probe_info:
                 self.probe_info['ELECTRODE_XPOS'] = {int(re.search(r'\d+$', k).group()): int(v)
@@ -267,7 +223,6 @@
                 self.probe_info['ELECTRODE_SHANK'] = {int(re.search(r'\d+$', k).group()): int(v)
                                                       for k, v in self.probe_info['CHANNELS'].items()}
 
->>>>>>> db75e4db
             self._channels_connected = {int(re.search(r'\d+$', k).group()): 1
                                         for k in self.probe_info.pop('CHANNELS')}
 
