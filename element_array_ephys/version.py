"""Package metadata."""
<<<<<<< HEAD
__version__ = "0.2.2"
=======
__version__ = "0.2.1"
>>>>>>> 08d12914
<|MERGE_RESOLUTION|>--- conflicted
+++ resolved
@@ -1,6 +1,2 @@
 """Package metadata."""
-<<<<<<< HEAD
-__version__ = "0.2.2"
-=======
-__version__ = "0.2.1"
->>>>>>> 08d12914
+__version__ = "0.2.0"