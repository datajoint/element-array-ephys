"""Package metadata."""
<<<<<<< HEAD
__version__ = '0.1.0b4'
=======
__version__ = '0.1.5'
>>>>>>> 54c84137
<|MERGE_RESOLUTION|>--- conflicted
+++ resolved
@@ -1,6 +1,2 @@
 """Package metadata."""
-<<<<<<< HEAD
-__version__ = '0.1.0b4'
-=======
-__version__ = '0.1.5'
->>>>>>> 54c84137
+__version__ = '0.1.5'