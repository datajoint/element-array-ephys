import gc
import importlib
import inspect
import pathlib
import re
from decimal import Decimal

import datajoint as dj
import numpy as np
import pandas as pd
import spikeinterface as si
from element_interface.utils import dict_to_uuid, find_full_path, find_root_directory
from spikeinterface import exporters, postprocessing, qualitymetrics, sorters

from . import ephys_report, probe
from .readers import kilosort, openephys, spikeglx

log = dj.logger

schema = dj.schema()

_linking_module = None


def activate(
    ephys_schema_name: str,
    probe_schema_name: str = None,
    *,
    create_schema: bool = True,
    create_tables: bool = True,
    linking_module: str = None,
):
    """Activates the `ephys` and `probe` schemas.

    Args:
        ephys_schema_name (str): A string containing the name of the ephys schema.
        probe_schema_name (str): A string containing the name of the probe schema.
        create_schema (bool): If True, schema will be created in the database.
        create_tables (bool): If True, tables related to the schema will be created in the database.
        linking_module (str): A string containing the module name or module containing the required dependencies to activate the schema.

    Dependencies:
    Upstream tables:
        Session: A parent table to ProbeInsertion
        Probe: A parent table to EphysRecording. Probe information is required before electrophysiology data is imported.

    Functions:
        get_ephys_root_data_dir(): Returns absolute path for root data director(y/ies) with all electrophysiological recording sessions, as a list of string(s).
        get_session_direction(session_key: dict): Returns path to electrophysiology data for the a particular session as a list of strings.
        get_processed_data_dir(): Optional. Returns absolute path for processed data. Defaults to root directory.

    """

    if isinstance(linking_module, str):
        linking_module = importlib.import_module(linking_module)
    assert inspect.ismodule(
        linking_module
    ), "The argument 'dependency' must be a module's name or a module"

    global _linking_module
    _linking_module = linking_module

    # activate
    probe.activate(
        probe_schema_name, create_schema=create_schema, create_tables=create_tables
    )
    schema.activate(
        ephys_schema_name,
        create_schema=create_schema,
        create_tables=create_tables,
        add_objects=_linking_module.__dict__,
    )
    ephys_report.activate(f"{ephys_schema_name}_report", ephys_schema_name)


# -------------- Functions required by the elements-ephys  ---------------


def get_ephys_root_data_dir() -> list:
    """Fetches absolute data path to ephys data directories.

    The absolute path here is used as a reference for all downstream relative paths used in DataJoint.

    Returns:
        A list of the absolute path(s) to ephys data directories.
    """
    root_directories = _linking_module.get_ephys_root_data_dir()
    if isinstance(root_directories, (str, pathlib.Path)):
        root_directories = [root_directories]

    if hasattr(_linking_module, "get_processed_root_data_dir"):
        root_directories.append(_linking_module.get_processed_root_data_dir())

    return root_directories


def get_session_directory(session_key: dict) -> str:
    """Retrieve the session directory with Neuropixels for the given session.

    Args:
        session_key (dict): A dictionary mapping subject to an entry in the subject table, and session_datetime corresponding to a session in the database.

    Returns:
        A string for the path to the session directory.
    """
    return _linking_module.get_session_directory(session_key)


def get_processed_root_data_dir() -> str:
    """Retrieve the root directory for all processed data.

    Returns:
        A string for the full path to the root directory for processed data.
    """

    if hasattr(_linking_module, "get_processed_root_data_dir"):
        return _linking_module.get_processed_root_data_dir()
    else:
        return get_ephys_root_data_dir()[0]


# ----------------------------- Table declarations ----------------------


@schema
class AcquisitionSoftware(dj.Lookup):
    """Name of software used for recording electrophysiological data.

    Attributes:
        acq_software ( varchar(24) ): Acquisition software, e.g,. SpikeGLX, OpenEphys
    """

    definition = """  # Name of software used for recording of neuropixels probes - SpikeGLX or Open Ephys
    acq_software: varchar(24)    
    """
    contents = zip(["SpikeGLX", "Open Ephys"])


@schema
class ProbeInsertion(dj.Manual):
    """Information about probe insertion across subjects and sessions.

    Attributes:
        Session (foreign key): Session primary key.
        insertion_number (foreign key, str): Unique insertion number for each probe insertion for a given session.
        probe.Probe (str): probe.Probe primary key.
    """

    definition = """
    # Probe insertion implanted into an animal for a given session.
    -> Session
    insertion_number: tinyint unsigned
    ---
    -> probe.Probe
    """

    @classmethod
    def auto_generate_entries(cls, session_key):
        """Automatically populate entries in ProbeInsertion table for a session."""
        session_dir = find_full_path(
            get_ephys_root_data_dir(), get_session_directory(session_key)
        )
        # search session dir and determine acquisition software
        for ephys_pattern, ephys_acq_type in (
            ("*.ap.meta", "SpikeGLX"),
            ("*.oebin", "Open Ephys"),
        ):
            ephys_meta_filepaths = list(session_dir.rglob(ephys_pattern))
            if ephys_meta_filepaths:
                acq_software = ephys_acq_type
                break
        else:
            raise FileNotFoundError(
                f"Ephys recording data not found!"
                f" Neither SpikeGLX nor Open Ephys recording files found in: {session_dir}"
            )

        probe_list, probe_insertion_list = [], []
        if acq_software == "SpikeGLX":
            for meta_fp_idx, meta_filepath in enumerate(ephys_meta_filepaths):
                spikeglx_meta = spikeglx.SpikeGLXMeta(meta_filepath)

                probe_key = {
                    "probe_type": spikeglx_meta.probe_model,
                    "probe": spikeglx_meta.probe_SN,
                }
                if (
                    probe_key["probe"] not in [p["probe"] for p in probe_list]
                    and probe_key not in probe.Probe()
                ):
                    probe_list.append(probe_key)

                probe_dir = meta_filepath.parent
                try:
                    probe_number = re.search("(imec)?\d{1}$", probe_dir.name).group()
                    probe_number = int(probe_number.replace("imec", ""))
                except AttributeError:
                    probe_number = meta_fp_idx

                probe_insertion_list.append(
                    {
                        **session_key,
                        "probe": spikeglx_meta.probe_SN,
                        "insertion_number": int(probe_number),
                    }
                )
        elif acq_software == "Open Ephys":
            loaded_oe = openephys.OpenEphys(session_dir)
            for probe_idx, oe_probe in enumerate(loaded_oe.probes.values()):
                probe_key = {
                    "probe_type": oe_probe.probe_model,
                    "probe": oe_probe.probe_SN,
                }
                if (
                    probe_key["probe"] not in [p["probe"] for p in probe_list]
                    and probe_key not in probe.Probe()
                ):
                    probe_list.append(probe_key)
                probe_insertion_list.append(
                    {
                        **session_key,
                        "probe": oe_probe.probe_SN,
                        "insertion_number": probe_idx,
                    }
                )
        else:
            raise NotImplementedError(f"Unknown acquisition software: {acq_software}")

        probe.Probe.insert(probe_list)
        cls.insert(probe_insertion_list, skip_duplicates=True)


@schema
class InsertionLocation(dj.Manual):
    """Stereotaxic location information for each probe insertion.

    Attributes:
        ProbeInsertion (foreign key): ProbeInsertion primary key.
        SkullReference (dict): SkullReference primary key.
        ap_location (decimal (6, 2) ): Anterior-posterior location in micrometers. Reference is 0 with anterior values positive.
        ml_location (decimal (6, 2) ): Medial-lateral location in micrometers. Reference is zero with right side values positive.
        depth (decimal (6, 2) ): Manipulator depth relative to the surface of the brain at zero. Ventral is negative.
        Theta (decimal (5, 2) ): elevation - rotation about the ml-axis in degrees relative to positive z-axis.
        phi (decimal (5, 2) ): azimuth - rotation about the dv-axis in degrees relative to the positive x-axis

    """

    definition = """
    # Brain Location of a given probe insertion.
    -> ProbeInsertion
    ---
    -> SkullReference
    ap_location: decimal(6, 2) # (um) anterior-posterior; ref is 0; more anterior is more positive
    ml_location: decimal(6, 2) # (um) medial axis; ref is 0 ; more right is more positive
    depth:       decimal(6, 2) # (um) manipulator depth relative to surface of the brain (0); more ventral is more negative
    theta=null:  decimal(5, 2) # (deg) - elevation - rotation about the ml-axis [0, 180] - w.r.t the z+ axis
    phi=null:    decimal(5, 2) # (deg) - azimuth - rotation about the dv-axis [0, 360] - w.r.t the x+ axis
    beta=null:   decimal(5, 2) # (deg) rotation about the shank of the probe [-180, 180] - clockwise is increasing in degree - 0 is the probe-front facing anterior
    """


@schema
class EphysRecording(dj.Imported):
    """Automated table with electrophysiology recording information for each probe inserted during an experimental session.

    Attributes:
        ProbeInsertion (foreign key): ProbeInsertion primary key.
        probe.ElectrodeConfig (dict): probe.ElectrodeConfig primary key.
        AcquisitionSoftware (dict): AcquisitionSoftware primary key.
        sampling_rate (float): sampling rate of the recording in Hertz (Hz).
        recording_datetime (datetime): datetime of the recording from this probe.
        recording_duration (float): duration of the entire recording from this probe in seconds.
    """

    definition = """
    # Ephys recording from a probe insertion for a given session.
    -> ProbeInsertion      
    ---
    -> probe.ElectrodeConfig
    -> AcquisitionSoftware
    sampling_rate: float # (Hz) 
    recording_datetime: datetime # datetime of the recording from this probe
    recording_duration: float # (seconds) duration of the recording from this probe
    """

    class Channel(dj.Part):
        definition = """
        -> master
        channel_idx: int  # channel index (index of the raw data)
        ---
        -> probe.ElectrodeConfig.Electrode
        channel_name="": varchar(64)  # alias of the channel
        """

    class EphysFile(dj.Part):
        """Paths of electrophysiology recording files for each insertion.

        Attributes:
            EphysRecording (foreign key): EphysRecording primary key.
            file_path (varchar(255) ): relative file path for electrophysiology recording.
        """

        definition = """
        # Paths of files of a given EphysRecording round.
        -> master
        file_path: varchar(255)  # filepath relative to root data directory
        """

    def make(self, key):
        """Populates table with electrophysiology recording information."""
        session_dir = find_full_path(
            get_ephys_root_data_dir(), get_session_directory(key)
        )
        inserted_probe_serial_number = (ProbeInsertion * probe.Probe & key).fetch1(
            "probe"
        )

        # Search session dir and determine acquisition software
        for ephys_pattern, ephys_acq_type in (
            ("*.ap.meta", "SpikeGLX"),
            ("*.oebin", "Open Ephys"),
        ):
            ephys_meta_filepaths = list(session_dir.rglob(ephys_pattern))
            if ephys_meta_filepaths:
                acq_software = ephys_acq_type
                break
        else:
            raise FileNotFoundError(
                f"Ephys recording data not found in {session_dir}."
                "Neither SpikeGLX nor Open Ephys recording files found"
            )

        if acq_software not in AcquisitionSoftware.fetch("acq_software"):
            raise NotImplementedError(
                f"Processing ephys files from acquisition software of type {acq_software} is not yet implemented."
            )

        supported_probe_types = probe.ProbeType.fetch("probe_type")

        if acq_software == "SpikeGLX":
            for meta_filepath in ephys_meta_filepaths:
                spikeglx_meta = spikeglx.SpikeGLXMeta(meta_filepath)
                if str(spikeglx_meta.probe_SN) == inserted_probe_serial_number:
                    spikeglx_meta_filepath = meta_filepath
                    break
            else:
                raise FileNotFoundError(
                    "No SpikeGLX data found for probe insertion: {}".format(key)
                )

            if spikeglx_meta.probe_model not in supported_probe_types:
                raise NotImplementedError(
                    f"Processing for neuropixels probe model {spikeglx_meta.probe_model} not yet implemented."
                )

            probe_type = spikeglx_meta.probe_model
            electrode_query = probe.ProbeType.Electrode & {"probe_type": probe_type}

            probe_electrodes = {
                (shank, shank_col, shank_row): key
                for key, shank, shank_col, shank_row in zip(
                    *electrode_query.fetch("KEY", "shank", "shank_col", "shank_row")
                )
            }  # electrode configuration
            electrode_group_members = [
                probe_electrodes[(shank, shank_col, shank_row)]
                for shank, shank_col, shank_row, _ in spikeglx_meta.shankmap["data"]
            ]  # recording session-specific electrode configuration

            econfig_entry, econfig_electrodes = generate_electrode_config_entry(
                probe_type, electrode_group_members
            )

            ephys_recording_entry = {
                **key,
                "electrode_config_hash": econfig_entry["electrode_config_hash"],
                "acq_software": acq_software,
                "sampling_rate": spikeglx_meta.meta["imSampRate"],
                "recording_datetime": spikeglx_meta.recording_time,
                "recording_duration": (
                    spikeglx_meta.recording_duration
                    or spikeglx.retrieve_recording_duration(spikeglx_meta_filepath)
                ),
            }

            root_dir = find_root_directory(
                get_ephys_root_data_dir(), spikeglx_meta_filepath
            )

            ephys_file_entries = [
                {
                    **key,
                    "file_path": spikeglx_meta_filepath.relative_to(
                        root_dir
                    ).as_posix(),
                }
            ]

            # Insert channel information
            # Get channel and electrode-site mapping
            channel2electrode_map = {
                recorded_site: probe_electrodes[(shank, shank_col, shank_row)]
                for recorded_site, (shank, shank_col, shank_row, _) in enumerate(
                    spikeglx_meta.shankmap["data"]
                )
            }

            ephys_channel_entries = [
                {
                    **key,
                    "electrode_config_hash": econfig_entry["electrode_config_hash"],
                    "channel_idx": channel_idx,
                    **channel_info,
                }
                for channel_idx, channel_info in channel2electrode_map.items()
            ]
        elif acq_software == "Open Ephys":
            dataset = openephys.OpenEphys(session_dir)
            for serial_number, probe_data in dataset.probes.items():
                if str(serial_number) == inserted_probe_serial_number:
                    break
            else:
                raise FileNotFoundError(
                    "No Open Ephys data found for probe insertion: {}".format(key)
                )

            if not probe_data.ap_meta:
                raise IOError(
                    'No analog signals found - check "structure.oebin" file or "continuous" directory'
                )

            if probe_data.probe_model not in supported_probe_types:
                raise NotImplementedError(
                    f"Processing for neuropixels probe model {probe_data.probe_model} not yet implemented."
                )

            probe_type = probe_data.probe_model
            electrode_query = probe.ProbeType.Electrode & {"probe_type": probe_type}

            probe_electrodes = {
                key["electrode"]: key for key in electrode_query.fetch("KEY")
            }  # electrode configuration

            electrode_group_members = [
                probe_electrodes[channel_idx]
                for channel_idx in probe_data.ap_meta["channels_indices"]
            ]  # recording session-specific electrode configuration

            econfig_entry, econfig_electrodes = generate_electrode_config_entry(
                probe_type, electrode_group_members
            )

            ephys_recording_entry = {
                **key,
                "electrode_config_hash": econfig_entry["electrode_config_hash"],
                "acq_software": acq_software,
                "sampling_rate": probe_data.ap_meta["sample_rate"],
                "recording_datetime": probe_data.recording_info["recording_datetimes"][
                    0
                ],
                "recording_duration": np.sum(
                    probe_data.recording_info["recording_durations"]
                ),
            }

            root_dir = find_root_directory(
                get_ephys_root_data_dir(),
                probe_data.recording_info["recording_files"][0],
            )

            ephys_file_entries = [
                {**key, "file_path": fp.relative_to(root_dir).as_posix()}
                for fp in probe_data.recording_info["recording_files"]
            ]

            channel2electrode_map = {
                channel_idx: probe_electrodes[channel_idx]
                for channel_idx in probe_data.ap_meta["channels_indices"]
            }

            ephys_channel_entries = [
                {
                    **key,
                    "electrode_config_hash": econfig_entry["electrode_config_hash"],
                    "channel_idx": channel_idx,
                    **channel_info,
                }
                for channel_idx, channel_info in channel2electrode_map.items()
            ]

            # Explicitly garbage collect "dataset" as these may have large memory footprint and may not be cleared fast enough
            del probe_data, dataset
            gc.collect()
        else:
            raise NotImplementedError(
                f"Processing ephys files from acquisition software of type {acq_software} is not yet implemented."
            )

        # Insert into probe.ElectrodeConfig (recording configuration)
        if not probe.ElectrodeConfig & {
            "electrode_config_hash": econfig_entry["electrode_config_hash"]
        }:
            probe.ElectrodeConfig.insert1(econfig_entry)
            probe.ElectrodeConfig.Electrode.insert(econfig_electrodes)

        self.insert1(ephys_recording_entry)
        self.EphysFile.insert(ephys_file_entries)
        self.Channel.insert(ephys_channel_entries)


@schema
class LFP(dj.Imported):
    """Extracts local field potentials (LFP) from an electrophysiology recording.

    Attributes:
        EphysRecording (foreign key): EphysRecording primary key.
        lfp_sampling_rate (float): Sampling rate for LFPs in Hz.
        lfp_time_stamps (longblob): Time stamps with respect to the start of the recording.
        lfp_mean (longblob): Overall mean LFP across electrodes.
    """

    definition = """
    # Acquired local field potential (LFP) from a given Ephys recording.
    -> EphysRecording
    ---
    lfp_sampling_rate: float   # (Hz)
    lfp_time_stamps: longblob  # (s) timestamps with respect to the start of the recording (recording_timestamp)
    lfp_mean: longblob         # (uV) mean of LFP across electrodes - shape (time,)
    """

    class Electrode(dj.Part):
        """Saves local field potential data for each electrode.

        Attributes:
            LFP (foreign key): LFP primary key.
            probe.ElectrodeConfig.Electrode (foreign key): probe.ElectrodeConfig.Electrode primary key.
            lfp (longblob): LFP recording at this electrode in microvolts.
        """

        definition = """
        -> master
        -> probe.ElectrodeConfig.Electrode  
        ---
        lfp: longblob               # (uV) recorded lfp at this electrode 
        """

    # Only store LFP for every 9th channel, due to high channel density,
    # close-by channels exhibit highly similar LFP
    _skip_channel_counts = 9

    def make(self, key):
        """Populates the LFP tables."""
        acq_software = (EphysRecording * ProbeInsertion & key).fetch1("acq_software")

        electrode_keys, lfp = [], []

        if acq_software == "SpikeGLX":
            spikeglx_meta_filepath = get_spikeglx_meta_filepath(key)
            spikeglx_recording = spikeglx.SpikeGLX(spikeglx_meta_filepath.parent)

            lfp_channel_ind = spikeglx_recording.lfmeta.recording_channels[
                -1 :: -self._skip_channel_counts
            ]

            # Extract LFP data at specified channels and convert to uV
            lfp = spikeglx_recording.lf_timeseries[
                :, lfp_channel_ind
            ]  # (sample x channel)
            lfp = (
                lfp * spikeglx_recording.get_channel_bit_volts("lf")[lfp_channel_ind]
            ).T  # (channel x sample)

            self.insert1(
                dict(
                    key,
                    lfp_sampling_rate=spikeglx_recording.lfmeta.meta["imSampRate"],
                    lfp_time_stamps=(
                        np.arange(lfp.shape[1])
                        / spikeglx_recording.lfmeta.meta["imSampRate"]
                    ),
                    lfp_mean=lfp.mean(axis=0),
                )
            )

            electrode_query = (
                probe.ProbeType.Electrode
                * probe.ElectrodeConfig.Electrode
                * EphysRecording
                & key
            )
            probe_electrodes = {
                (shank, shank_col, shank_row): key
                for key, shank, shank_col, shank_row in zip(
                    *electrode_query.fetch("KEY", "shank", "shank_col", "shank_row")
                )
            }

            for recorded_site in lfp_channel_ind:
                shank, shank_col, shank_row, _ = spikeglx_recording.apmeta.shankmap[
                    "data"
                ][recorded_site]
                electrode_keys.append(probe_electrodes[(shank, shank_col, shank_row)])
        elif acq_software == "Open Ephys":
            oe_probe = get_openephys_probe_data(key)

            lfp_channel_ind = np.r_[
                len(oe_probe.lfp_meta["channels_indices"])
                - 1 : 0 : -self._skip_channel_counts
            ]

            lfp = oe_probe.lfp_timeseries[:, lfp_channel_ind]  # (sample x channel)
            lfp = (
                lfp * np.array(oe_probe.lfp_meta["channels_gains"])[lfp_channel_ind]
            ).T  # (channel x sample)
            lfp_timestamps = oe_probe.lfp_timestamps

            self.insert1(
                dict(
                    key,
                    lfp_sampling_rate=oe_probe.lfp_meta["sample_rate"],
                    lfp_time_stamps=lfp_timestamps,
                    lfp_mean=lfp.mean(axis=0),
                )
            )

            electrode_query = (
                probe.ProbeType.Electrode
                * probe.ElectrodeConfig.Electrode
                * EphysRecording
                & key
            )
            probe_electrodes = {
                key["electrode"]: key for key in electrode_query.fetch("KEY")
            }

            electrode_keys.extend(
                probe_electrodes[channel_idx] for channel_idx in lfp_channel_ind
            )
        else:
            raise NotImplementedError(
                f"LFP extraction from acquisition software"
                f" of type {acq_software} is not yet implemented"
            )

        # single insert in loop to mitigate potential memory issue
        for electrode_key, lfp_trace in zip(electrode_keys, lfp):
            self.Electrode.insert1({**key, **electrode_key, "lfp": lfp_trace})


# ------------ Clustering --------------


@schema
class ClusteringMethod(dj.Lookup):
    """Kilosort clustering method.

    Attributes:
        clustering_method (foreign key, varchar(16) ): Kilosort clustering method.
        clustering_methods_desc (varchar(1000) ): Additional description of the clustering method.
    """

    definition = """
    # Method for clustering
    clustering_method: varchar(16)
    ---
    clustering_method_desc: varchar(1000)
    """

    contents = [
        ("kilosort2", "kilosort2 clustering method"),
        ("kilosort2.5", "kilosort2.5 clustering method"),
        ("kilosort3", "kilosort3 clustering method"),
    ]


@schema
class ClusteringParamSet(dj.Lookup):
    """Parameters to be used in clustering procedure for spike sorting.

    Attributes:
        paramset_idx (foreign key): Unique ID for the clustering parameter set.
        ClusteringMethod (dict): ClusteringMethod primary key.
        paramset_desc (varchar(128) ): Description of the clustering parameter set.
        param_set_hash (uuid): UUID hash for the parameter set.
        params (longblob): Set of clustering parameters.
    """

    definition = """
    # Parameter set to be used in a clustering procedure
    paramset_idx:  smallint
    ---
    -> ClusteringMethod    
    paramset_desc: varchar(128)
    param_set_hash: uuid
    unique index (param_set_hash)
    params: longblob  # dictionary of all applicable parameters
    """

    @classmethod
    def insert_new_params(
        cls,
        clustering_method: str,
        paramset_desc: str,
        params: dict,
        paramset_idx: int = None,
    ):
        """Inserts new parameters into the ClusteringParamSet table.

        Args:
            clustering_method (str): name of the clustering method.
            paramset_desc (str): description of the parameter set
            params (dict): clustering parameters
            paramset_idx (int, optional): Unique parameter set ID. Defaults to None.
        """
        if paramset_idx is None:
            paramset_idx = (
                dj.U().aggr(cls, n="max(paramset_idx)").fetch1("n") or 0
            ) + 1

        param_dict = {
            "clustering_method": clustering_method,
            "paramset_idx": paramset_idx,
            "paramset_desc": paramset_desc,
            "params": params,
            "param_set_hash": dict_to_uuid(
                {**params, "clustering_method": clustering_method}
            ),
        }
        param_query = cls & {"param_set_hash": param_dict["param_set_hash"]}

        if param_query:  # If the specified param-set already exists
            existing_paramset_idx = param_query.fetch1("paramset_idx")
            if (
                existing_paramset_idx == paramset_idx
            ):  # If the existing set has the same paramset_idx: job done
                return
            else:  # If not same name: human error, trying to add the same paramset with different name
                raise dj.DataJointError(
                    f"The specified param-set already exists"
                    f" - with paramset_idx: {existing_paramset_idx}"
                )
        else:
            if {"paramset_idx": paramset_idx} in cls.proj():
                raise dj.DataJointError(
                    f"The specified paramset_idx {paramset_idx} already exists,"
                    f" please pick a different one."
                )
            cls.insert1(param_dict)


@schema
class ClusterQualityLabel(dj.Lookup):
    """Quality label for each spike sorted cluster.

    Attributes:
        cluster_quality_label (foreign key, varchar(100) ): Cluster quality type.
        cluster_quality_description (varchar(4000) ): Description of the cluster quality type.
    """

    definition = """
    # Quality
    cluster_quality_label:  varchar(100)  # cluster quality type - e.g. 'good', 'MUA', 'noise', etc.
    ---
    cluster_quality_description:  varchar(4000)
    """
    contents = [
        ("good", "single unit"),
        ("ok", "probably a single unit, but could be contaminated"),
        ("mua", "multi-unit activity"),
        ("noise", "bad unit"),
        ("n.a.", "not available"),
    ]


@schema
class ClusteringTask(dj.Manual):
    """A clustering task to spike sort electrophysiology datasets.

    Attributes:
        EphysRecording (foreign key): EphysRecording primary key.
        ClusteringParamSet (foreign key): ClusteringParamSet primary key.
        clustering_outdir_dir (varchar (255) ): Relative path to output clustering results.
        task_mode (enum): `Trigger` computes clustering or and `load` imports existing data.
    """

    definition = """
    # Manual table for defining a clustering task ready to be run
    -> EphysRecording
    -> ClusteringParamSet
    ---
    clustering_output_dir='': varchar(255)  #  clustering output directory relative to the clustering root data directory
    task_mode='load': enum('load', 'trigger')  # 'load': load computed analysis results, 'trigger': trigger computation
    """

    @classmethod
    def infer_output_dir(cls, key, relative: bool = False, mkdir: bool = False):
        """Infer output directory if it is not provided.

        Args:
            key (dict): ClusteringTask primary key.

        Returns:
            Pathlib.Path: Expected clustering_output_dir based on the following convention: processed_dir / session_dir / probe_{insertion_number} / {clustering_method}_{paramset_idx}
            e.g.: sub4/sess1/probe_2/kilosort2_0
        """
        processed_dir = pathlib.Path(get_processed_root_data_dir())
        session_dir = find_full_path(
            get_ephys_root_data_dir(), get_session_directory(key)
        )
        root_dir = find_root_directory(get_ephys_root_data_dir(), session_dir)

        method = (
            (ClusteringParamSet * ClusteringMethod & key)
            .fetch1("clustering_method")
            .replace(".", "-")
        )

        output_dir = (
            processed_dir
            / session_dir.relative_to(root_dir)
            / f'probe_{key["insertion_number"]}'
            / f'{method}_{key["paramset_idx"]}'
        )

        if mkdir:
            output_dir.mkdir(parents=True, exist_ok=True)
            log.info(f"{output_dir} created!")

        return output_dir.relative_to(processed_dir) if relative else output_dir

    @classmethod
    def auto_generate_entries(cls, ephys_recording_key: dict, paramset_idx: int = 0):
        """Autogenerate entries based on a particular ephys recording.

        Args:
            ephys_recording_key (dict): EphysRecording primary key.
            paramset_idx (int, optional): Parameter index to use for clustering task. Defaults to 0.
        """
        key = {**ephys_recording_key, "paramset_idx": paramset_idx}

        processed_dir = get_processed_root_data_dir()
        output_dir = ClusteringTask.infer_output_dir(key, relative=False, mkdir=True)

        try:
            kilosort.Kilosort(
                output_dir
            )  # check if the directory is a valid Kilosort output
        except FileNotFoundError:
            task_mode = "trigger"
        else:
            task_mode = "load"

        cls.insert1(
            {
                **key,
                "clustering_output_dir": output_dir.relative_to(
                    processed_dir
                ).as_posix(),
                "task_mode": task_mode,
            }
        )


@schema
class Clustering(dj.Imported):
    """A processing table to handle each clustering task.

    Attributes:
        ClusteringTask (foreign key): ClusteringTask primary key.
        clustering_time (datetime): Time when clustering results are generated.
        package_version (varchar(16) ): Package version used for a clustering analysis.
    """

    definition = """
    # Clustering Procedure
    -> ClusteringTask
    ---
    clustering_time: datetime  # time of generation of this set of clustering results 
    package_version='': varchar(16)
    """

    def make(self, key):
        """Triggers or imports clustering analysis."""
        task_mode, output_dir = (ClusteringTask & key).fetch1(
            "task_mode", "clustering_output_dir"
        )

        if not output_dir:
            output_dir = ClusteringTask.infer_output_dir(key, relative=True, mkdir=True)
            # update clustering_output_dir
            ClusteringTask.update1(
                {**key, "clustering_output_dir": output_dir.as_posix()}
            )

        kilosort_dir = find_full_path(get_ephys_root_data_dir(), output_dir)

        if task_mode == "load":
            kilosort.Kilosort(
                kilosort_dir
            )  # check if the directory is a valid Kilosort output
        elif task_mode == "trigger":
            acq_software, clustering_method, params = (
                ClusteringTask * EphysRecording * ClusteringParamSet & key
            ).fetch1("acq_software", "clustering_method", "params")

            if "kilosort" in clustering_method:
                from element_array_ephys.readers import kilosort_triggering

                # add additional probe-recording and channels details into `params`
                params = {**params, **get_recording_channels_details(key)}
                params["fs"] = params["sample_rate"]

                if acq_software == "SpikeGLX":
                    spikeglx_meta_filepath = get_spikeglx_meta_filepath(key)
                    spikeglx_recording = spikeglx.SpikeGLX(
                        spikeglx_meta_filepath.parent
                    )
                    spikeglx_recording.validate_file("ap")

                    if clustering_method.startswith("pykilosort"):
                        kilosort_triggering.run_pykilosort(
                            continuous_file=spikeglx_recording.root_dir
                            / (spikeglx_recording.root_name + ".ap.bin"),
                            kilosort_output_directory=kilosort_dir,
                            channel_ind=params.pop("channel_ind"),
                            x_coords=params.pop("x_coords"),
                            y_coords=params.pop("y_coords"),
                            shank_ind=params.pop("shank_ind"),
                            connected=params.pop("connected"),
                            sample_rate=params.pop("sample_rate"),
                            params=params,
                        )
                    else:
                        run_kilosort = kilosort_triggering.SGLXKilosortPipeline(
                            npx_input_dir=spikeglx_meta_filepath.parent,
                            ks_output_dir=kilosort_dir,
                            params=params,
                            KS2ver=f'{Decimal(clustering_method.replace("kilosort", "")):.1f}',
                            run_CatGT=True,
                        )
                        run_kilosort.run_modules()
                elif acq_software == "Open Ephys":
                    oe_probe = get_openephys_probe_data(key)

                    assert len(oe_probe.recording_info["recording_files"]) == 1

                    # run kilosort
                    if clustering_method.startswith("pykilosort"):
                        kilosort_triggering.run_pykilosort(
                            continuous_file=pathlib.Path(
                                oe_probe.recording_info["recording_files"][0]
                            )
                            / "continuous.dat",
                            kilosort_output_directory=kilosort_dir,
                            channel_ind=params.pop("channel_ind"),
                            x_coords=params.pop("x_coords"),
                            y_coords=params.pop("y_coords"),
                            shank_ind=params.pop("shank_ind"),
                            connected=params.pop("connected"),
                            sample_rate=params.pop("sample_rate"),
                            params=params,
                        )
                    else:
                        run_kilosort = kilosort_triggering.OpenEphysKilosortPipeline(
                            npx_input_dir=oe_probe.recording_info["recording_files"][0],
                            ks_output_dir=kilosort_dir,
                            params=params,
                            KS2ver=f'{Decimal(clustering_method.replace("kilosort", "")):.1f}',
                        )
                        run_kilosort.run_modules()
            else:
                raise NotImplementedError(
                    f"Automatic triggering of {clustering_method}"
                    f" clustering analysis is not yet supported"
                )

        else:
            raise ValueError(f"Unknown task mode: {task_mode}")

        creation_time, _, _ = kilosort.extract_clustering_info(kilosort_dir)
        self.insert1({**key, "clustering_time": creation_time, "package_version": ""})


@schema
class CuratedClustering(dj.Imported):
    """Clustering results after curation.

    Attributes:
        Clustering (foreign key): Clustering primary key.
    """

    definition = """
    # Clustering results of the spike sorting step.
    -> Clustering    
    """

    class Unit(dj.Part):
        """Single unit properties after clustering and curation.

        Attributes:
            CuratedClustering (foreign key): CuratedClustering primary key.
            unit (int): Unique integer identifying a single unit.
            probe.ElectrodeConfig.Electrode (foreign key): probe.ElectrodeConfig.Electrode primary key.
            ClusteringQualityLabel (foreign key): CLusteringQualityLabel primary key.
            spike_count (int): Number of spikes in this recording for this unit.
            spike_times (longblob): Spike times of this unit, relative to start time of EphysRecording.
            spike_sites (longblob): Array of electrode associated with each spike.
            spike_depths (longblob): Array of depths associated with each spike, relative to each spike.
        """

        definition = """   
        # Properties of a given unit from a round of clustering (and curation)
        -> master
        unit: int
        ---
        -> probe.ElectrodeConfig.Electrode  # electrode with highest waveform amplitude for this unit
        -> ClusterQualityLabel
        spike_count: int         # how many spikes in this recording for this unit
        spike_times: longblob    # (s) spike times of this unit, relative to the start of the EphysRecording
        spike_sites : longblob   # array of electrode associated with each spike
        spike_depths=null : longblob  # (um) array of depths associated with each spike, relative to the (0, 0) of the probe    
        """

    def make(self, key):
        """Automated population of Unit information."""
        clustering_method, output_dir = (
            ClusteringTask * ClusteringParamSet & key
        ).fetch1("clustering_method", "clustering_output_dir")
        output_dir = find_full_path(get_ephys_root_data_dir(), output_dir)

        # Get channel and electrode-site mapping
        electrode_query = (EphysRecording.Channel & key).proj(..., "-channel_name")
        channel2electrode_map = electrode_query.fetch(as_dict=True)
        channel2electrode_map: dict[int, dict] = {
            chn.pop("channel_idx"): chn for chn in channel2electrode_map
        }

        # Get sorter method and create output directory.
        sorter_name = clustering_method.replace(".", "_")
        si_waveform_dir = output_dir / sorter_name / "waveform"
        si_sorting_dir = output_dir / sorter_name / "spike_sorting"

        if si_waveform_dir.exists():  # Read from spikeinterface outputs
            we: si.WaveformExtractor = si.load_waveforms(
                si_waveform_dir, with_recording=False
            )
            si_sorting: si.sorters.BaseSorter = si.load_extractor(
                si_sorting_dir / "si_sorting.pkl", base_folder=output_dir
            )

            unit_peak_channel: dict[int, int] = si.get_template_extremum_channel(
                we, outputs="index"
            )  # {unit: peak_channel_id}

            spike_count_dict: dict[int, int] = si_sorting.count_num_spikes_per_unit()
            # {unit: spike_count}

            spikes = si_sorting.to_spike_vector()

            # reorder channel2electrode_map according to recording channel ids
            channel2electrode_map = {
                chn_idx: channel2electrode_map[chn_idx]
                for chn_idx in we.channel_ids_to_indices(we.channel_ids)
            }

            # Get unit id to quality label mapping
            try:
                cluster_quality_label_map = pd.read_csv(
                    si_sorting_dir / "sorter_output" / "cluster_KSLabel.tsv",
                    delimiter="\t",
                )
            except FileNotFoundError:
                cluster_quality_label_map = {}
            else:
                cluster_quality_label_map: dict[
                    int, str
                ] = cluster_quality_label_map.set_index("cluster_id")[
                    "KSLabel"
                ].to_dict()  # {unit: quality_label}

            # Get electrode where peak unit activity is recorded
            peak_electrode_ind = np.array(
                [
                    channel2electrode_map[unit_peak_channel[unit_id]]["electrode"]
                    for unit_id in si_sorting.unit_ids
                ]
            )

            # Get channel depth
            channel_depth_ind = np.array(
                [
                    we.get_probe().contact_positions[unit_peak_channel[unit_id]][1]
                    for unit_id in si_sorting.unit_ids
                ]
            )

            # Assign electrode and depth for each spike
            new_spikes = np.empty(
                spikes.shape,
                spikes.dtype.descr + [("electrode", "<i8"), ("depth", "<i8")],
            )

            for field in spikes.dtype.names:
                new_spikes[field] = spikes[field]
            del spikes

            new_spikes["electrode"] = peak_electrode_ind[new_spikes["unit_index"]]
            new_spikes["depth"] = channel_depth_ind[new_spikes["unit_index"]]

            units = []

            for unit_id in si_sorting.unit_ids:
                unit_id = int(unit_id)
                units.append(
                    {
                        **key,
                        **channel2electrode_map[unit_peak_channel[unit_id]],
                        "unit": unit_id,
                        "cluster_quality_label": cluster_quality_label_map.get(
                            unit_id, "n.a."
                        ),
                        "spike_times": si_sorting.get_unit_spike_train(
                            unit_id, return_times=True
                        ),
                        "spike_count": spike_count_dict[unit_id],
                        "spike_sites": new_spikes["electrode"][
                            new_spikes["unit_index"] == unit_id
                        ],
                        "spike_depths": new_spikes["depth"][
                            new_spikes["unit_index"] == unit_id
                        ],
                    }
                )
        else:  # read from kilosort outputs
            kilosort_dataset = kilosort.Kilosort(output_dir)
            acq_software, sample_rate = (EphysRecording & key).fetch1(
                "acq_software", "sampling_rate"
            )

            sample_rate = kilosort_dataset.data["params"].get(
                "sample_rate", sample_rate
            )

            # ---------- Unit ----------
            # -- Remove 0-spike units
            withspike_idx = [
                i
                for i, u in enumerate(kilosort_dataset.data["cluster_ids"])
                if (kilosort_dataset.data["spike_clusters"] == u).any()
            ]
            valid_units = kilosort_dataset.data["cluster_ids"][withspike_idx]
            valid_unit_labels = kilosort_dataset.data["cluster_groups"][withspike_idx]

            # -- Spike-times --
            # spike_times_sec_adj > spike_times_sec > spike_times
            spike_time_key = (
                "spike_times_sec_adj"
                if "spike_times_sec_adj" in kilosort_dataset.data
                else (
                    "spike_times_sec"
                    if "spike_times_sec" in kilosort_dataset.data
                    else "spike_times"
                )
            )
            spike_times = kilosort_dataset.data[spike_time_key]
            kilosort_dataset.extract_spike_depths()

            # -- Spike-sites and Spike-depths --
            spike_sites = np.array(
                [
                    channel2electrode_map[s]["electrode"]
                    for s in kilosort_dataset.data["spike_sites"]
                ]
            )
            spike_depths = kilosort_dataset.data["spike_depths"]

            # -- Insert unit, label, peak-chn
            units = []
            for unit, unit_lbl in zip(valid_units, valid_unit_labels):
                if (kilosort_dataset.data["spike_clusters"] == unit).any():
                    unit_channel, _ = kilosort_dataset.get_best_channel(unit)
                    unit_spike_times = (
                        spike_times[kilosort_dataset.data["spike_clusters"] == unit]
                        / sample_rate
                    )
                    spike_count = len(unit_spike_times)

                    units.append(
                        {
                            **key,
                            "unit": unit,
                            "cluster_quality_label": unit_lbl,
                            **channel2electrode_map[unit_channel],
                            "spike_times": unit_spike_times,
                            "spike_count": spike_count,
                            "spike_sites": spike_sites[
                                kilosort_dataset.data["spike_clusters"] == unit
                            ],
                            "spike_depths": spike_depths[
                                kilosort_dataset.data["spike_clusters"] == unit
                            ],
                        }
                    )

        self.insert1(key)
        self.Unit.insert(units, ignore_extra_fields=True)


@schema
class WaveformSet(dj.Imported):
    """A set of spike waveforms for units out of a given CuratedClustering.

    Attributes:
        CuratedClustering (foreign key): CuratedClustering primary key.
    """

    definition = """
    # A set of spike waveforms for units out of a given CuratedClustering
    -> CuratedClustering
    """

    class PeakWaveform(dj.Part):
        """Mean waveform across spikes for a given unit.

        Attributes:
            WaveformSet (foreign key): WaveformSet primary key.
            CuratedClustering.Unit (foreign key): CuratedClustering.Unit primary key.
            peak_electrode_waveform (longblob): Mean waveform for a given unit at its representative electrode.
        """

        definition = """
        # Mean waveform across spikes for a given unit at its representative electrode
        -> master
        -> CuratedClustering.Unit
        ---
        peak_electrode_waveform: longblob  # (uV) mean waveform for a given unit at its representative electrode
        """

    class Waveform(dj.Part):
        """Spike waveforms for a given unit.

        Attributes:
            WaveformSet (foreign key): WaveformSet primary key.
            CuratedClustering.Unit (foreign key): CuratedClustering.Unit primary key.
            probe.ElectrodeConfig.Electrode (foreign key): probe.ElectrodeConfig.Electrode primary key.
            waveform_mean (longblob): mean waveform across spikes of the unit in microvolts.
            waveforms (longblob): waveforms of a sampling of spikes at the given electrode and unit.
        """

        definition = """
        # Spike waveforms and their mean across spikes for the given unit
        -> master
        -> CuratedClustering.Unit
        -> probe.ElectrodeConfig.Electrode  
        --- 
        waveform_mean: longblob   # (uV) mean waveform across spikes of the given unit
        waveforms=null: longblob  # (uV) (spike x sample) waveforms of a sampling of spikes at the given electrode for the given unit
        """

    def make(self, key):
        """Populates waveform tables."""
        clustering_method, output_dir = (
            ClusteringTask * ClusteringParamSet & key
        ).fetch1("clustering_method", "clustering_output_dir")
        output_dir = find_full_path(get_ephys_root_data_dir(), output_dir)
        sorter_name = clustering_method.replace(".", "_")

        # Get channel and electrode-site mapping
        electrode_query = (EphysRecording.Channel & key).proj(..., "-channel_name")
        channel2electrode_map = electrode_query.fetch(as_dict=True)
        channel2electrode_map: dict[int, dict] = {
            chn.pop("channel_idx"): chn for chn in channel2electrode_map
        }

        si_waveform_dir = output_dir / sorter_name / "waveform"
        if si_waveform_dir.exists():  # read from spikeinterface outputs
            we: si.WaveformExtractor = si.load_waveforms(
                si_waveform_dir, with_recording=False
            )
            unit_id_to_peak_channel_map: dict[
                int, np.ndarray
            ] = si.ChannelSparsity.from_best_channels(
                we, 1, peak_sign="neg"
            ).unit_id_to_channel_indices  # {unit: peak_channel_index}

            # reorder channel2electrode_map according to recording channel ids
            channel_indices = we.channel_ids_to_indices(we.channel_ids).tolist()
            channel2electrode_map = {
                chn_idx: channel2electrode_map[chn_idx] for chn_idx in channel_indices
            }

            def yield_unit_waveforms():
                for unit in (CuratedClustering.Unit & key).fetch(
                    "KEY", order_by="unit"
                ):
                    # Get mean waveform for this unit from all channels - (sample x channel)
                    unit_waveforms = we.get_template(
                        unit_id=unit["unit"], mode="average", force_dense=True
                    )
                    peak_chn_idx = channel_indices.index(
                        unit_id_to_peak_channel_map[unit["unit"]][0]
                    )
                    unit_peak_waveform = {
                        **unit,
                        "peak_electrode_waveform": unit_waveforms[:, peak_chn_idx],
                    }

                    unit_electrode_waveforms = [
                        {
                            **unit,
                            **channel2electrode_map[chn_idx],
                            "waveform_mean": unit_waveforms[:, chn_idx],
                        }
                        for chn_idx in channel_indices
                    ]

                    yield unit_peak_waveform, unit_electrode_waveforms

        else:  # read from kilosort outputs
            kilosort_dataset = kilosort.Kilosort(output_dir)

            acq_software, probe_serial_number = (
                EphysRecording * ProbeInsertion & key
            ).fetch1("acq_software", "probe")

            # Get all units
            units = {
                u["unit"]: u
                for u in (CuratedClustering.Unit & key).fetch(
                    as_dict=True, order_by="unit"
                )
            }

            if (output_dir / "mean_waveforms.npy").exists():
                unit_waveforms = np.load(
                    output_dir / "mean_waveforms.npy"
                )  # unit x channel x sample

                def yield_unit_waveforms():
                    for unit_no, unit_waveform in zip(
                        kilosort_dataset.data["cluster_ids"], unit_waveforms
                    ):
                        unit_peak_waveform = {}
                        unit_electrode_waveforms = []
                        if unit_no in units:
                            for channel, channel_waveform in zip(
                                kilosort_dataset.data["channel_map"], unit_waveform
                            ):
                                unit_electrode_waveforms.append(
                                    {
                                        **units[unit_no],
                                        **channel2electrode_map[channel],
                                        "waveform_mean": channel_waveform,
                                    }
                                )
                                if (
                                    channel2electrode_map[channel]["electrode"]
                                    == units[unit_no]["electrode"]
                                ):
                                    unit_peak_waveform = {
                                        **units[unit_no],
                                        "peak_electrode_waveform": channel_waveform,
                                    }
                        yield unit_peak_waveform, unit_electrode_waveforms

            else:
                if acq_software == "SpikeGLX":
                    spikeglx_meta_filepath = get_spikeglx_meta_filepath(key)
                    neuropixels_recording = spikeglx.SpikeGLX(
                        spikeglx_meta_filepath.parent
                    )
                elif acq_software == "Open Ephys":
                    session_dir = find_full_path(
                        get_ephys_root_data_dir(), get_session_directory(key)
                    )
                    openephys_dataset = openephys.OpenEphys(session_dir)
                    neuropixels_recording = openephys_dataset.probes[
                        probe_serial_number
                    ]

                def yield_unit_waveforms():
                    for unit_dict in units.values():
                        unit_peak_waveform = {}
                        unit_electrode_waveforms = []

                        spikes = unit_dict["spike_times"]
                        waveforms = neuropixels_recording.extract_spike_waveforms(
                            spikes, kilosort_dataset.data["channel_map"]
                        )  # (sample x channel x spike)
                        waveforms = waveforms.transpose(
                            (1, 2, 0)
                        )  # (channel x spike x sample)
                        for channel, channel_waveform in zip(
                            kilosort_dataset.data["channel_map"], waveforms
                        ):
                            unit_electrode_waveforms.append(
                                {
                                    **unit_dict,
                                    **channel2electrode_map[channel],
                                    "waveform_mean": channel_waveform.mean(axis=0),
                                    "waveforms": channel_waveform,
                                }
                            )
                            if (
                                channel2electrode_map[channel]["electrode"]
                                == unit_dict["electrode"]
                            ):
                                unit_peak_waveform = {
                                    **unit_dict,
                                    "peak_electrode_waveform": channel_waveform.mean(
                                        axis=0
                                    ),
                                }

                        yield unit_peak_waveform, unit_electrode_waveforms

        # insert waveform on a per-unit basis to mitigate potential memory issue
        self.insert1(key)
        for unit_peak_waveform, unit_electrode_waveforms in yield_unit_waveforms():
            if unit_peak_waveform:
                self.PeakWaveform.insert1(unit_peak_waveform, ignore_extra_fields=True)
            if unit_electrode_waveforms:
                self.Waveform.insert(unit_electrode_waveforms, ignore_extra_fields=True)


@schema
class QualityMetrics(dj.Imported):
    """Clustering and waveform quality metrics.

    Attributes:
        CuratedClustering (foreign key): CuratedClustering primary key.
    """

    definition = """
    # Clusters and waveforms metrics
    -> CuratedClustering    
    """

    class Cluster(dj.Part):
        """Cluster metrics for a unit.

        Attributes:
            QualityMetrics (foreign key): QualityMetrics primary key.
            CuratedClustering.Unit (foreign key): CuratedClustering.Unit primary key.
            firing_rate (float): Firing rate for a unit as the average number of spikes within the recording per second
            snr (float): Signal-to-noise ratio for a unit.
            presence_ratio (float): Fraction of time where spikes are present.
            isi_violation (float): rate of ISI violation as a fraction of overall rate.
            number_violation (int): Total ISI violations.
            amplitude_cutoff (float): Estimate of the fraction of false negatives during intervals (missed rate) based on amplitude histogram
            isolation_distance (float): Distance to nearest cluster.
            l_ratio (float): Amount of empty space between a cluster and other spikes in dataset.
            d_prime (float): Classification accuracy based on LDA.
            nn_hit_rate (float): Fraction of neighbors for target cluster that are also in target cluster.
            nn_miss_rate (float): Fraction of neighbors outside target cluster that are in the target cluster.
            silhouette_core (float): Standard metric for cluster overlap
            max_drift (float): Peak-to-peak of the drift signal for each unit
            cumulative_drift (float): Median absolute deviation of the drift signal for each unit.
            contamination_rate (float): Frequency of spikes in the refractory period.
        """

        definition = """   
        # Cluster metrics for a particular unit
        -> master
        -> CuratedClustering.Unit
        ---
<<<<<<< HEAD
        firing_rate=null: float # (Hz) firing rate for a unit as the average number of spikes within the recording per second
=======
        firing_rate=null: float # (Hz) firing rate for a unit 
>>>>>>> 403d1df3
        snr=null: float  # signal-to-noise ratio for a unit
        presence_ratio=null: float  # fraction of time in which spikes are present
        isi_violation=null: float   # rate of ISI violation as a fraction of overall rate
        number_violation=null: int  # total number of ISI violations
        amplitude_cutoff=null: float  # estimate of the fraction of false negatives during intervals (missed rate) based on amplitude histogram
        isolation_distance=null: float  # distance to nearest cluster in Mahalanobis space
        l_ratio=null: float  # 
        d_prime=null: float  # Classification accuracy based on LDA
        nn_hit_rate=null: float  # Fraction of neighbors for target cluster that are also in target cluster
        nn_miss_rate=null: float # Fraction of neighbors outside target cluster that are in target cluster
<<<<<<< HEAD
        silhouette_core (float): Standard metric for cluster overlap
        max_drift=null: float  # Peak-to-peak of the drift signal for each unit
        cumulative_drift (float): Median absolute deviation of the drift signal for each unit
        contamination_rate=null: float #
=======
        silhouette_score=null: float  # Standard metric for cluster overlap
        max_drift=null: float  # Maximum change in spike depth throughout recording
        cumulative_drift=null: float  # Cumulative change in spike depth throughout recording 
        contamination_rate=null: float # 
>>>>>>> 403d1df3
        """

    class Waveform(dj.Part):
        """Waveform metrics for a particular unit.

        Attributes:
            QualityMetrics (foreign key): QualityMetrics primary key.
            CuratedClustering.Unit (foreign key): CuratedClustering.Unit primary key.
            amplitude (float): Absolute difference between waveform peak and trough in microvolts.
            duration (float): Time between waveform peak and trough in milliseconds.
            halfwidth (float): Spike width at half max amplitude.
            pt_ratio (float): Absolute amplitude of peak divided by absolute amplitude of trough relative to 0.
            repolarization_slope (float): Slope of the regression line fit to first 30 microseconds from trough to peak.
            recovery_slope (float): Slope of the regression line fit to first 30 microseconds from peak to tail.
            spread (float): The range with amplitude over 12-percent of maximum amplitude along the probe.
            velocity_above (float): inverse velocity of waveform propagation from soma to the top of the probe.
            velocity_below (float): inverse velocity of waveform propagation from soma toward the bottom of the probe.
        """

        definition = """   
        # Waveform metrics for a particular unit
        -> master
        -> CuratedClustering.Unit
        ---
        amplitude=null: float  # (uV) absolute difference between waveform peak and trough
        duration=null: float  # (ms) time between waveform peak and trough
        halfwidth=null: float  # (ms) spike width at half max amplitude
        pt_ratio=null: float  # absolute amplitude of peak divided by absolute amplitude of trough relative to 0
        repolarization_slope=null: float  # the repolarization slope was defined by fitting a regression line to the first 30us from trough to peak
        recovery_slope=null: float  # the recovery slope was defined by fitting a regression line to the first 30us from peak to tail
        spread=null: float  # (um) the range with amplitude above 12-percent of the maximum amplitude along the probe
        velocity_above=null: float  # (s/m) inverse velocity of waveform propagation from the soma toward the top of the probe
        velocity_below=null: float  # (s/m) inverse velocity of waveform propagation from the soma toward the bottom of the probe
        """

    def make(self, key):
        """Populates tables with quality metrics data."""
<<<<<<< HEAD
        output_dir = (ClusteringTask & key).fetch1("clustering_output_dir")
        kilosort_dir = find_full_path(get_ephys_root_data_dir(), output_dir)

        metric_fp = kilosort_dir / "metrics.csv"
        if not metric_fp.exists():
            raise FileNotFoundError(f"QC metrics file not found: {metric_fp}")

        metrics_df = pd.read_csv(metric_fp)

=======
        # Load metrics.csv
        clustering_method, output_dir = (
            ClusteringTask * ClusteringParamSet & key
        ).fetch1("clustering_method", "clustering_output_dir")
        output_dir = find_full_path(get_ephys_root_data_dir(), output_dir)
        sorter_name = clustering_method.replace(".", "_")

        # find metric_fp
        for metric_fp in [
            output_dir / "metrics.csv",
            output_dir / sorter_name / "metrics" / "metrics.csv",
        ]:
            if metric_fp.exists():
                break
        else:
            raise FileNotFoundError(f"QC metrics file not found in: {output_dir}")

        metrics_df = pd.read_csv(metric_fp)

        # Conform the dataframe to match the table definition
>>>>>>> 403d1df3
        if "cluster_id" in metrics_df.columns:
            metrics_df.set_index("cluster_id", inplace=True)
        else:
            metrics_df.rename(
                columns={metrics_df.columns[0]: "cluster_id"}, inplace=True
            )
<<<<<<< HEAD

=======
>>>>>>> 403d1df3
            metrics_df.set_index("cluster_id", inplace=True)
        metrics_df.replace([np.inf, -np.inf], np.nan, inplace=True)
        metrics_df.columns = metrics_df.columns.str.lower()

<<<<<<< HEAD
        rename_dict = {
            "isi_violations_ratio": "isi_violation",
            "isi_violations_count": "number_violation",
            "silhouette": "silhouette_score",
            "rp_contamination": "contamination_rate",
            "drift_ptp": "max_drift",
            "drift_mad": "cumulative_drift",
            "half_width": "halfwidth",
            "peak_trough_ratio": "pt_ratio",
        }
        metrics_df.rename(columns=rename_dict, inplace=True)
=======
        metrics_df.rename(
            columns={
                "isi_violations_ratio": "isi_violation",
                "isi_violations_count": "number_violation",
                "silhouette": "silhouette_score",
                "rp_contamination": "contamination_rate",
                "drift_ptp": "max_drift",
                "drift_mad": "cumulative_drift",
                "half_width": "halfwidth",
                "peak_trough_ratio": "pt_ratio",
            },
            inplace=True,
        )
>>>>>>> 403d1df3

        metrics_list = [
            dict(metrics_df.loc[unit_key["unit"]], **unit_key)
            for unit_key in (CuratedClustering.Unit & key).fetch("KEY")
        ]

        self.insert1(key)
        self.Cluster.insert(metrics_list, ignore_extra_fields=True)
        self.Waveform.insert(metrics_list, ignore_extra_fields=True)


# ---------------- HELPER FUNCTIONS ----------------


def get_spikeglx_meta_filepath(ephys_recording_key: dict) -> str:
    """Get spikeGLX data filepath."""
    # attempt to retrieve from EphysRecording.EphysFile
    spikeglx_meta_filepath = pathlib.Path(
        (
            EphysRecording.EphysFile
            & ephys_recording_key
            & 'file_path LIKE "%.ap.meta"'
        ).fetch1("file_path")
    )

    try:
        spikeglx_meta_filepath = find_full_path(
            get_ephys_root_data_dir(), spikeglx_meta_filepath
        )
    except FileNotFoundError:
        # if not found, search in session_dir again
        if not spikeglx_meta_filepath.exists():
            session_dir = find_full_path(
                get_ephys_root_data_dir(), get_session_directory(ephys_recording_key)
            )
            inserted_probe_serial_number = (
                ProbeInsertion * probe.Probe & ephys_recording_key
            ).fetch1("probe")

            spikeglx_meta_filepaths = [fp for fp in session_dir.rglob("*.ap.meta")]
            for meta_filepath in spikeglx_meta_filepaths:
                spikeglx_meta = spikeglx.SpikeGLXMeta(meta_filepath)
                if str(spikeglx_meta.probe_SN) == inserted_probe_serial_number:
                    spikeglx_meta_filepath = meta_filepath
                    break
            else:
                raise FileNotFoundError(
                    "No SpikeGLX data found for probe insertion: {}".format(
                        ephys_recording_key
                    )
                )

    return spikeglx_meta_filepath


def get_openephys_probe_data(ephys_recording_key: dict) -> list:
    """Get OpenEphys probe data from file."""
    inserted_probe_serial_number = (
        ProbeInsertion * probe.Probe & ephys_recording_key
    ).fetch1("probe")
    session_dir = find_full_path(
        get_ephys_root_data_dir(), get_session_directory(ephys_recording_key)
    )
    loaded_oe = openephys.OpenEphys(session_dir)
    probe_data = loaded_oe.probes[inserted_probe_serial_number]

    # explicitly garbage collect "loaded_oe"
    # as these may have large memory footprint and may not be cleared fast enough
    del loaded_oe
    gc.collect()

    return probe_data


def get_recording_channels_details(ephys_recording_key: dict) -> np.array:
    """Get details of recording channels for a given recording."""
    channels_details = {}

    acq_software, sample_rate = (EphysRecording & ephys_recording_key).fetch1(
        "acq_software", "sampling_rate"
    )

    probe_type = (ProbeInsertion * probe.Probe & ephys_recording_key).fetch1(
        "probe_type"
    )
    channels_details["probe_type"] = {
        "neuropixels 1.0 - 3A": "3A",
        "neuropixels 1.0 - 3B": "NP1",
        "neuropixels UHD": "NP1100",
        "neuropixels 2.0 - SS": "NP21",
        "neuropixels 2.0 - MS": "NP24",
    }[probe_type]

    electrode_config_key = (
        probe.ElectrodeConfig * EphysRecording & ephys_recording_key
    ).fetch1("KEY")
    (
        channels_details["channel_ind"],
        channels_details["x_coords"],
        channels_details["y_coords"],
        channels_details["shank_ind"],
    ) = (
        probe.ElectrodeConfig.Electrode * probe.ProbeType.Electrode
        & electrode_config_key
    ).fetch(
        "electrode", "x_coord", "y_coord", "shank"
    )
    channels_details["sample_rate"] = sample_rate
    channels_details["num_channels"] = len(channels_details["channel_ind"])

    if acq_software == "SpikeGLX":
        spikeglx_meta_filepath = get_spikeglx_meta_filepath(ephys_recording_key)
        spikeglx_recording = spikeglx.SpikeGLX(spikeglx_meta_filepath.parent)
        channels_details["uVPerBit"] = spikeglx_recording.get_channel_bit_volts("ap")[0]
        channels_details["connected"] = np.array(
            [v for *_, v in spikeglx_recording.apmeta.shankmap["data"]]
        )
    elif acq_software == "Open Ephys":
        oe_probe = get_openephys_probe_data(ephys_recording_key)
        channels_details["uVPerBit"] = oe_probe.ap_meta["channels_gains"][0]
        channels_details["connected"] = np.array(
            [
                int(v == 1)
                for c, v in oe_probe.channels_connected.items()
                if c in channels_details["channel_ind"]
            ]
        )

    return channels_details


def generate_electrode_config_entry(probe_type: str, electrode_keys: list) -> dict:
    """Generate and insert new ElectrodeConfig

    Args:
        probe_type (str): probe type (e.g. neuropixels 2.0 - SS)
        electrode_keys (list): list of keys of the probe.ProbeType.Electrode table

    Returns:
        dict: representing a key of the probe.ElectrodeConfig table
    """
    # compute hash for the electrode config (hash of dict of all ElectrodeConfig.Electrode)
    electrode_config_hash = dict_to_uuid({k["electrode"]: k for k in electrode_keys})

    electrode_list = sorted([k["electrode"] for k in electrode_keys])
    electrode_gaps = (
        [-1]
        + np.where(np.diff(electrode_list) > 1)[0].tolist()
        + [len(electrode_list) - 1]
    )
    electrode_config_name = "; ".join(
        [
            f"{electrode_list[start + 1]}-{electrode_list[end]}"
            for start, end in zip(electrode_gaps[:-1], electrode_gaps[1:])
        ]
    )
    electrode_config_key = {"electrode_config_hash": electrode_config_hash}
    econfig_entry = {
        **electrode_config_key,
        "probe_type": probe_type,
        "electrode_config_name": electrode_config_name,
    }
    econfig_electrodes = [
        {**electrode, **electrode_config_key} for electrode in electrode_keys
    ]

    return econfig_entry, econfig_electrodes<|MERGE_RESOLUTION|>--- conflicted
+++ resolved
@@ -1464,11 +1464,7 @@
         -> master
         -> CuratedClustering.Unit
         ---
-<<<<<<< HEAD
         firing_rate=null: float # (Hz) firing rate for a unit as the average number of spikes within the recording per second
-=======
-        firing_rate=null: float # (Hz) firing rate for a unit 
->>>>>>> 403d1df3
         snr=null: float  # signal-to-noise ratio for a unit
         presence_ratio=null: float  # fraction of time in which spikes are present
         isi_violation=null: float   # rate of ISI violation as a fraction of overall rate
@@ -1479,17 +1475,10 @@
         d_prime=null: float  # Classification accuracy based on LDA
         nn_hit_rate=null: float  # Fraction of neighbors for target cluster that are also in target cluster
         nn_miss_rate=null: float # Fraction of neighbors outside target cluster that are in target cluster
-<<<<<<< HEAD
-        silhouette_core (float): Standard metric for cluster overlap
-        max_drift=null: float  # Peak-to-peak of the drift signal for each unit
-        cumulative_drift (float): Median absolute deviation of the drift signal for each unit
-        contamination_rate=null: float #
-=======
         silhouette_score=null: float  # Standard metric for cluster overlap
         max_drift=null: float  # Maximum change in spike depth throughout recording
         cumulative_drift=null: float  # Cumulative change in spike depth throughout recording 
         contamination_rate=null: float # 
->>>>>>> 403d1df3
         """
 
     class Waveform(dj.Part):
@@ -1527,7 +1516,6 @@
 
     def make(self, key):
         """Populates tables with quality metrics data."""
-<<<<<<< HEAD
         output_dir = (ClusteringTask & key).fetch1("clustering_output_dir")
         kilosort_dir = find_full_path(get_ephys_root_data_dir(), output_dir)
 
@@ -1537,43 +1525,16 @@
 
         metrics_df = pd.read_csv(metric_fp)
 
-=======
-        # Load metrics.csv
-        clustering_method, output_dir = (
-            ClusteringTask * ClusteringParamSet & key
-        ).fetch1("clustering_method", "clustering_output_dir")
-        output_dir = find_full_path(get_ephys_root_data_dir(), output_dir)
-        sorter_name = clustering_method.replace(".", "_")
-
-        # find metric_fp
-        for metric_fp in [
-            output_dir / "metrics.csv",
-            output_dir / sorter_name / "metrics" / "metrics.csv",
-        ]:
-            if metric_fp.exists():
-                break
-        else:
-            raise FileNotFoundError(f"QC metrics file not found in: {output_dir}")
-
-        metrics_df = pd.read_csv(metric_fp)
-
-        # Conform the dataframe to match the table definition
->>>>>>> 403d1df3
         if "cluster_id" in metrics_df.columns:
             metrics_df.set_index("cluster_id", inplace=True)
         else:
             metrics_df.rename(
                 columns={metrics_df.columns[0]: "cluster_id"}, inplace=True
             )
-<<<<<<< HEAD
-
-=======
->>>>>>> 403d1df3
             metrics_df.set_index("cluster_id", inplace=True)
         metrics_df.replace([np.inf, -np.inf], np.nan, inplace=True)
         metrics_df.columns = metrics_df.columns.str.lower()
 
-<<<<<<< HEAD
         rename_dict = {
             "isi_violations_ratio": "isi_violation",
             "isi_violations_count": "number_violation",
@@ -1585,21 +1546,6 @@
             "peak_trough_ratio": "pt_ratio",
         }
         metrics_df.rename(columns=rename_dict, inplace=True)
-=======
-        metrics_df.rename(
-            columns={
-                "isi_violations_ratio": "isi_violation",
-                "isi_violations_count": "number_violation",
-                "silhouette": "silhouette_score",
-                "rp_contamination": "contamination_rate",
-                "drift_ptp": "max_drift",
-                "drift_mad": "cumulative_drift",
-                "half_width": "halfwidth",
-                "peak_trough_ratio": "pt_ratio",
-            },
-            inplace=True,
-        )
->>>>>>> 403d1df3
 
         metrics_list = [
             dict(metrics_df.loc[unit_key["unit"]], **unit_key)
