--- conflicted
+++ resolved
@@ -1,20 +1,18 @@
-import gc
-import importlib
-import inspect
+import datajoint as dj
 import pathlib
 import re
+import numpy as np
+import inspect
+import importlib
+import gc
 from decimal import Decimal
-<<<<<<< HEAD
 import os
-=======
->>>>>>> eababbc4
-
-import datajoint as dj
-import numpy as np
-import pandas as pd
-from element_interface.utils import dict_to_uuid, find_full_path, find_root_directory
-
-<<<<<<< HEAD
+
+from element_interface.utils import find_root_directory, find_full_path, dict_to_uuid
+
+from .readers import spikeglx, kilosort, openephys
+from . import probe, get_logger
+
 import spikeinterface as si
 import spikeinterface.extractors as se
 import spikeinterface.sorters as ss
@@ -22,10 +20,6 @@
 import spikeinterface.widgets as sw
 import spikeinterface.preprocessing as sip
 import probeinterface as pi
-=======
-from . import ephys_report, get_logger, probe
-from .readers import kilosort, openephys, spikeglx
->>>>>>> eababbc4
 
 log = get_logger(__name__)
 
@@ -33,7 +27,6 @@
 
 _linking_module = None
 
-<<<<<<< HEAD
 def activate(ephys_schema_name, probe_schema_name=None, *, create_schema=True,
              create_tables=True, linking_module=None):
     """
@@ -60,133 +53,85 @@
                 + get_processed_root_data_dir() -> str:
                     Retrieves the root directory for all processed data to be found from or written to
                     :return: a string for full path to the root directory for processed data
-=======
-
-def activate(
-    ephys_schema_name: str,
-    probe_schema_name: str = None,
-    *,
-    create_schema: bool = True,
-    create_tables: bool = True,
-    linking_module: str = None,
-):
-    """Activates the `ephys` and `probe` schemas.
-
-    Args:
-        ephys_schema_name (str): A string containing the name of the ephys schema.
-        probe_schema_name (str): A string containing the name of the probe scehma.
-        create_schema (bool): If True, schema will be created in the database.
-        create_tables (bool): If True, tables related to the schema will be created in the database.
-        linking_module (str): A string containing the module name or module containing the required dependencies to activate the schema.
-
-    Dependencies:
-    Upstream tables:
-        Session: A parent table to ProbeInsertion
-        Probe: A parent table to EphysRecording. Probe information is required before electrophysiology data is imported.
-
-    Functions:
-        get_ephys_root_data_dir(): Returns absolute path for root data director(y/ies) with all electrophysiological recording sessions, as a list of string(s).
-        get_session_direction(session_key: dict): Returns path to electrophysiology data for the a particular session as a list of strings.
-        get_processed_data_dir(): Optional. Returns absolute path for processed data. Defaults to root directory.
-
->>>>>>> eababbc4
     """
 
     if isinstance(linking_module, str):
         linking_module = importlib.import_module(linking_module)
-    assert inspect.ismodule(
-        linking_module
-    ), "The argument 'dependency' must be a module's name or a module"
+    assert inspect.ismodule(linking_module),\
+        "The argument 'dependency' must be a module's name or a module"
 
     global _linking_module
     _linking_module = linking_module
 
     # activate
-    probe.activate(
-        probe_schema_name, create_schema=create_schema, create_tables=create_tables
-    )
-    schema.activate(
-        ephys_schema_name,
-        create_schema=create_schema,
-        create_tables=create_tables,
-        add_objects=_linking_module.__dict__,
-    )
-    ephys_report.activate(f"{ephys_schema_name}_report", ephys_schema_name)
+    probe.activate(probe_schema_name, create_schema=create_schema,
+                   create_tables=create_tables)
+    schema.activate(ephys_schema_name, create_schema=create_schema,
+                    create_tables=create_tables, add_objects=_linking_module.__dict__)
 
 
 # -------------- Functions required by the elements-ephys  ---------------
 
-
 def get_ephys_root_data_dir() -> list:
-    """Fetches absolute data path to ephys data directories.
-
-    The absolute path here is used as a reference for all downstream relative paths used in DataJoint.
-
-    Returns:
-        A list of the absolute path(s) to ephys data directories.
+    """
+    All data paths, directories in DataJoint Elements are recommended to be stored as
+    relative paths, with respect to some user-configured "root" directory,
+     which varies from machine to machine (e.g. different mounted drive locations)
+
+    get_ephys_root_data_dir() -> list
+        This user-provided function retrieves the possible root data directories
+         containing the ephys data for all subjects/sessions
+         (e.g. acquired SpikeGLX or Open Ephys raw files,
+         output files from spike sorting routines, etc.)
+        :return: a string for full path to the ephys root data directory,
+         or list of strings for possible root data directories
     """
     root_directories = _linking_module.get_ephys_root_data_dir()
     if isinstance(root_directories, (str, pathlib.Path)):
         root_directories = [root_directories]
 
-    if hasattr(_linking_module, "get_processed_root_data_dir"):
+    if hasattr(_linking_module, 'get_processed_root_data_dir'):
         root_directories.append(_linking_module.get_processed_root_data_dir())
 
     return root_directories
 
 
 def get_session_directory(session_key: dict) -> str:
-    """Retrieve the session directory with Neuropixels for the given session.
-
-    Args:
-        session_key (dict): A dictionary mapping subject to an entry in the subject table, and session_datetime corresponding to a session in the database.
-
-    Returns:
-        A string for the path to the session directory.
+    """
+    get_session_directory(session_key: dict) -> str
+        Retrieve the session directory containing the
+         recorded Neuropixels data for a given Session
+        :param session_key: a dictionary of one Session `key`
+        :return: a string for full path to the session directory
     """
     return _linking_module.get_session_directory(session_key)
 
 
 def get_processed_root_data_dir() -> str:
-    """Retrieve the root directory for all processed data.
-
-    Returns:
-        A string for the full path to the root directory for processed data.
-    """
-
-    if hasattr(_linking_module, "get_processed_root_data_dir"):
+    """
+    get_processed_root_data_dir() -> str:
+        Retrieves the root directory for all processed data to be found from or written to
+        :return: a string for full path to the root directory for processed data
+    """
+
+    if hasattr(_linking_module, 'get_processed_root_data_dir'):
         return _linking_module.get_processed_root_data_dir()
     else:
         return get_ephys_root_data_dir()[0]
 
-
 # ----------------------------- Table declarations ----------------------
 
 
 @schema
 class AcquisitionSoftware(dj.Lookup):
-    """Name of software used for recording electrophysiological data.
-
-    Attributes:
-        acq_software ( varchar(24) ): Acquisition software, e.g,. SpikeGLX, OpenEphys
-    """
-
     definition = """  # Name of software used for recording of neuropixels probes - SpikeGLX or Open Ephys
-    acq_software: varchar(24)
-    """
-    contents = zip(["SpikeGLX", "Open Ephys"])
+    acq_software: varchar(24)    
+    """
+    contents = zip(['SpikeGLX', 'Open Ephys'])
 
 
 @schema
 class ProbeInsertion(dj.Manual):
-    """Information about probe insertion across subjects and sessions.
-
-    Attributes:
-        Session (foreign key): Session primary key.
-        insertion_number (foreign key, str): Unique insertion number for each probe insertion for a given session.
-        probe.Probe (str): probe.Probe primary key.
-    """
-
     definition = """
     # Probe insertion implanted into an animal for a given session.
     -> Session
@@ -197,75 +142,57 @@
 
     @classmethod
     def auto_generate_entries(cls, session_key):
-        """Automatically populate entries in ProbeInsertion table for a session."""
-        session_dir = find_full_path(
-            get_ephys_root_data_dir(), get_session_directory(session_key)
-        )
+        """
+        Method to auto-generate ProbeInsertion entries for a particular session
+        Probe information is inferred from the meta data found in the session data directory
+        """
+        session_dir = find_full_path(get_ephys_root_data_dir(),
+                                  get_session_directory(session_key))
         # search session dir and determine acquisition software
-        for ephys_pattern, ephys_acq_type in (
-            ("*.ap.meta", "SpikeGLX"),
-            ("*.oebin", "Open Ephys"),
-        ):
+        for ephys_pattern, ephys_acq_type in zip(['*.ap.meta', '*.oebin'],
+                                                 ['SpikeGLX', 'Open Ephys']):
             ephys_meta_filepaths = list(session_dir.rglob(ephys_pattern))
             if ephys_meta_filepaths:
                 acq_software = ephys_acq_type
                 break
         else:
             raise FileNotFoundError(
-                f"Ephys recording data not found!"
-                f" Neither SpikeGLX nor Open Ephys recording files found in: {session_dir}"
-            )
+                f'Ephys recording data not found!'
+                f' Neither SpikeGLX nor Open Ephys recording files found in: {session_dir}')
 
         probe_list, probe_insertion_list = [], []
-        if acq_software == "SpikeGLX":
+        if acq_software == 'SpikeGLX':
             for meta_fp_idx, meta_filepath in enumerate(ephys_meta_filepaths):
                 spikeglx_meta = spikeglx.SpikeGLXMeta(meta_filepath)
 
-                probe_key = {
-                    "probe_type": spikeglx_meta.probe_model,
-                    "probe": spikeglx_meta.probe_SN,
-                }
-                if (
-                    probe_key["probe"] not in [p["probe"] for p in probe_list]
-                    and probe_key not in probe.Probe()
-                ):
+                probe_key = {'probe_type': spikeglx_meta.probe_model,
+                             'probe': spikeglx_meta.probe_SN}
+                if (probe_key['probe'] not in [p['probe'] for p in probe_list]
+                        and probe_key not in probe.Probe()):
                     probe_list.append(probe_key)
 
                 probe_dir = meta_filepath.parent
                 try:
-                    probe_number = re.search("(imec)?\d{1}$", probe_dir.name).group()
-                    probe_number = int(probe_number.replace("imec", ""))
+                    probe_number = re.search('(imec)?\d{1}$', probe_dir.name).group()
+                    probe_number = int(probe_number.replace('imec', ''))
                 except AttributeError:
                     probe_number = meta_fp_idx
 
-                probe_insertion_list.append(
-                    {
-                        **session_key,
-                        "probe": spikeglx_meta.probe_SN,
-                        "insertion_number": int(probe_number),
-                    }
-                )
-        elif acq_software == "Open Ephys":
+                probe_insertion_list.append({**session_key,
+                                             'probe': spikeglx_meta.probe_SN,
+                                             'insertion_number': int(probe_number)})
+        elif acq_software == 'Open Ephys':
             loaded_oe = openephys.OpenEphys(session_dir)
             for probe_idx, oe_probe in enumerate(loaded_oe.probes.values()):
-                probe_key = {
-                    "probe_type": oe_probe.probe_model,
-                    "probe": oe_probe.probe_SN,
-                }
-                if (
-                    probe_key["probe"] not in [p["probe"] for p in probe_list]
-                    and probe_key not in probe.Probe()
-                ):
+                probe_key = {'probe_type': oe_probe.probe_model, 'probe': oe_probe.probe_SN}
+                if (probe_key['probe'] not in [p['probe'] for p in probe_list]
+                        and probe_key not in probe.Probe()):
                     probe_list.append(probe_key)
-                probe_insertion_list.append(
-                    {
-                        **session_key,
-                        "probe": oe_probe.probe_SN,
-                        "insertion_number": probe_idx,
-                    }
-                )
+                probe_insertion_list.append({**session_key,
+                                             'probe': oe_probe.probe_SN,
+                                             'insertion_number': probe_idx})
         else:
-            raise NotImplementedError(f"Unknown acquisition software: {acq_software}")
+            raise NotImplementedError(f'Unknown acquisition software: {acq_software}')
 
         probe.Probe.insert(probe_list)
         cls.insert(probe_insertion_list, skip_duplicates=True)
@@ -273,19 +200,6 @@
 
 @schema
 class InsertionLocation(dj.Manual):
-    """Stereotaxic location information for each probe insertion.
-
-    Attributes:
-        ProbeInsertion (foreign key): ProbeInsertion primary key.
-        SkullReference (dict): SkullReference primary key.
-        ap_location (decimal (6, 2) ): Anterior-posterior location in micrometers. Reference is 0 with anterior values positive.
-        ml_location (decimal (6, 2) ): Medial-lateral location in micrometers. Reference is zero with right side values positive.
-        depth (decimal (6, 2) ): Manipulator depth relative to the surface of the brain at zero. Ventral is negative.
-        Theta (decimal (5, 2) ): elevation - rotation about the ml-axis in degrees relative to positive z-axis.
-        phi (decimal (5, 2) ): azimuth - rotation about the dv-axis in degrees relative to the positive x-axis
-
-    """
-
     definition = """
     # Brain Location of a given probe insertion.
     -> ProbeInsertion
@@ -302,36 +216,18 @@
 
 @schema
 class EphysRecording(dj.Imported):
-    """Automated table with electrophysiology recording information for each probe inserted during an experimental session.
-
-    Attributes:
-        ProbeInsertion (foreign key): ProbeInsertion primary key.
-        probe.ElectrodeConfig (dict): probe.ElectrodeConfig primary key.
-        AcquisitionSoftware (dict): AcquisitionSoftware primary key.
-        sampling_rate (float): sampling rate of the recording in Hertz (Hz).
-        recording_datetime (datetime): datetime of the recording from this probe.
-        recording_duration (float): duration of the entire recording from this probe in seconds.
-    """
-
     definition = """
     # Ephys recording from a probe insertion for a given session.
-    -> ProbeInsertion
+    -> ProbeInsertion      
     ---
     -> probe.ElectrodeConfig
     -> AcquisitionSoftware
-    sampling_rate: float # (Hz)
+    sampling_rate: float # (Hz) 
     recording_datetime: datetime # datetime of the recording from this probe
     recording_duration: float # (seconds) duration of the recording from this probe
     """
 
     class EphysFile(dj.Part):
-        """Paths of electrophysiology recording files for each insertion.
-
-        Attributes:
-            EphysRecording (foreign key): EphysRecording primary key.
-            file_path (varchar(255) ): relative file path for electrophysiology recording.
-        """
-
         definition = """
         # Paths of files of a given EphysRecording round.
         -> master
@@ -339,161 +235,116 @@
         """
 
     def make(self, key):
-        """Populates table with electrophysiology recording information."""
-        session_dir = find_full_path(
-            get_ephys_root_data_dir(), get_session_directory(key)
-        )
-        inserted_probe_serial_number = (ProbeInsertion * probe.Probe & key).fetch1(
-            "probe"
-        )
+        session_dir = find_full_path(get_ephys_root_data_dir(),
+                                  get_session_directory(key))
+        inserted_probe_serial_number = (ProbeInsertion * probe.Probe & key).fetch1('probe')
 
         # search session dir and determine acquisition software
-        for ephys_pattern, ephys_acq_type in (
-            ("*.ap.meta", "SpikeGLX"),
-            ("*.oebin", "Open Ephys"),
-        ):
+        for ephys_pattern, ephys_acq_type in zip(['*.ap.meta', '*.oebin'],
+                                                 ['SpikeGLX', 'Open Ephys']):
             ephys_meta_filepaths = list(session_dir.rglob(ephys_pattern))
             if ephys_meta_filepaths:
                 acq_software = ephys_acq_type
                 break
         else:
             raise FileNotFoundError(
-                "Ephys recording data not found!"
-                " Neither SpikeGLX nor Open Ephys recording files found"
-            )
-
-        supported_probe_types = probe.ProbeType.fetch("probe_type")
-
-        if acq_software == "SpikeGLX":
+                f'Ephys recording data not found!'
+                f' Neither SpikeGLX nor Open Ephys recording files found')
+
+        supported_probe_types = probe.ProbeType.fetch('probe_type')
+
+        if acq_software == 'SpikeGLX':
             for meta_filepath in ephys_meta_filepaths:
                 spikeglx_meta = spikeglx.SpikeGLXMeta(meta_filepath)
                 if str(spikeglx_meta.probe_SN) == inserted_probe_serial_number:
                     break
             else:
                 raise FileNotFoundError(
-                    "No SpikeGLX data found for probe insertion: {}".format(key)
-                )
+                    'No SpikeGLX data found for probe insertion: {}'.format(key))
 
             if spikeglx_meta.probe_model in supported_probe_types:
                 probe_type = spikeglx_meta.probe_model
-                electrode_query = probe.ProbeType.Electrode & {"probe_type": probe_type}
+                electrode_query = probe.ProbeType.Electrode & {'probe_type': probe_type}
 
                 probe_electrodes = {
                     (shank, shank_col, shank_row): key
-                    for key, shank, shank_col, shank_row in zip(
-                        *electrode_query.fetch("KEY", "shank", "shank_col", "shank_row")
-                    )
-                }
+                    for key, shank, shank_col, shank_row in zip(*electrode_query.fetch(
+                        'KEY', 'shank', 'shank_col', 'shank_row'))}
 
                 electrode_group_members = [
                     probe_electrodes[(shank, shank_col, shank_row)]
-                    for shank, shank_col, shank_row, _ in spikeglx_meta.shankmap["data"]
-                ]
+                    for shank, shank_col, shank_row, _ in spikeglx_meta.shankmap['data']]
             else:
                 raise NotImplementedError(
-                    "Processing for neuropixels probe model"
-                    " {} not yet implemented".format(spikeglx_meta.probe_model)
-                )
-
-            self.insert1(
-                {
-                    **key,
-                    **generate_electrode_config(probe_type, electrode_group_members),
-                    "acq_software": acq_software,
-                    "sampling_rate": spikeglx_meta.meta["imSampRate"],
-                    "recording_datetime": spikeglx_meta.recording_time,
-                    "recording_duration": (
-                        spikeglx_meta.recording_duration
-                        or spikeglx.retrieve_recording_duration(meta_filepath)
-                    ),
-                }
-            )
+                    'Processing for neuropixels probe model'
+                    ' {} not yet implemented'.format(spikeglx_meta.probe_model))
+
+            self.insert1({
+                **key,
+                **generate_electrode_config(probe_type, electrode_group_members),
+                'acq_software': acq_software,
+                'sampling_rate': spikeglx_meta.meta['imSampRate'],
+                'recording_datetime': spikeglx_meta.recording_time,
+                'recording_duration': (spikeglx_meta.recording_duration
+                                       or spikeglx.retrieve_recording_duration(meta_filepath))})
 
             root_dir = find_root_directory(get_ephys_root_data_dir(), meta_filepath)
-            self.EphysFile.insert1(
-                {**key, "file_path": meta_filepath.relative_to(root_dir).as_posix()}
-            )
-        elif acq_software == "Open Ephys":
+            self.EphysFile.insert1({
+                **key,
+                'file_path': meta_filepath.relative_to(root_dir).as_posix()})
+        elif acq_software == 'Open Ephys':
             dataset = openephys.OpenEphys(session_dir)
             for serial_number, probe_data in dataset.probes.items():
                 if str(serial_number) == inserted_probe_serial_number:
                     break
             else:
                 raise FileNotFoundError(
-                    "No Open Ephys data found for probe insertion: {}".format(key)
-                )
+                    'No Open Ephys data found for probe insertion: {}'.format(key))
 
             if not probe_data.ap_meta:
-                raise IOError(
-                    'No analog signals found - check "structure.oebin" file or "continuous" directory'
-                )
+                raise IOError('No analog signals found - check "structure.oebin" file or "continuous" directory')
 
             if probe_data.probe_model in supported_probe_types:
                 probe_type = probe_data.probe_model
-                electrode_query = probe.ProbeType.Electrode & {"probe_type": probe_type}
-
-                probe_electrodes = {
-                    key["electrode"]: key for key in electrode_query.fetch("KEY")
-                }
+                electrode_query = probe.ProbeType.Electrode & {'probe_type': probe_type}
+
+                probe_electrodes = {key['electrode']: key
+                                    for key in electrode_query.fetch('KEY')}
 
                 electrode_group_members = [
                     probe_electrodes[channel_idx]
-                    for channel_idx in probe_data.ap_meta["channels_indices"]
-                ]
+                    for channel_idx in probe_data.ap_meta['channels_indices']]
             else:
                 raise NotImplementedError(
-                    "Processing for neuropixels"
-                    " probe model {} not yet implemented".format(probe_data.probe_model)
-                )
-
-            self.insert1(
-                {
-                    **key,
-                    **generate_electrode_config(probe_type, electrode_group_members),
-                    "acq_software": acq_software,
-                    "sampling_rate": probe_data.ap_meta["sample_rate"],
-                    "recording_datetime": probe_data.recording_info[
-                        "recording_datetimes"
-                    ][0],
-                    "recording_duration": np.sum(
-                        probe_data.recording_info["recording_durations"]
-                    ),
-                }
-            )
+                    'Processing for neuropixels'
+                    ' probe model {} not yet implemented'.format(probe_data.probe_model))
+
+            self.insert1({
+                **key,
+                **generate_electrode_config(probe_type, electrode_group_members),
+                'acq_software': acq_software,
+                'sampling_rate': probe_data.ap_meta['sample_rate'],
+                'recording_datetime': probe_data.recording_info['recording_datetimes'][0],
+                'recording_duration': np.sum(probe_data.recording_info['recording_durations'])})
 
             root_dir = find_root_directory(
                 get_ephys_root_data_dir(),
-                probe_data.recording_info["recording_files"][0],
-            )
-            self.EphysFile.insert(
-                [
-                    {**key, "file_path": fp.relative_to(root_dir).as_posix()}
-                    for fp in probe_data.recording_info["recording_files"]
-                ]
-            )
+                probe_data.recording_info['recording_files'][0])
+            self.EphysFile.insert([{**key,
+                                    'file_path': fp.relative_to(root_dir).as_posix()}
+                                   for fp in probe_data.recording_info['recording_files']])
             # explicitly garbage collect "dataset"
             # as these may have large memory footprint and may not be cleared fast enough
             del probe_data, dataset
             gc.collect()
         else:
-            raise NotImplementedError(
-                f"Processing ephys files from"
-                f" acquisition software of type {acq_software} is"
-                f" not yet implemented"
-            )
+            raise NotImplementedError(f'Processing ephys files from'
+                                      f' acquisition software of type {acq_software} is'
+                                      f' not yet implemented')
 
 
 @schema
 class LFP(dj.Imported):
-    """Extracts local field potentials (LFP) from an electrophysiology recording.
-
-    Attributes:
-        EphysRecording (foreign key): EphysRecording primary key.
-        lfp_sampling_rate (float): Sampling rate for LFPs in Hz.
-        lfp_time_stamps (longblob): Time stamps with respect to the start of the recording.
-        lfp_mean (longblob): Overall mean LFP across electrodes.
-    """
-
     definition = """
     # Acquired local field potential (LFP) from a given Ephys recording.
     -> EphysRecording
@@ -504,19 +355,11 @@
     """
 
     class Electrode(dj.Part):
-        """Saves local field potential data for each electrode.
-
-        Attributes:
-            LFP (foreign key): LFP primary key.
-            probe.ElectrodeConfig.Electrode (foreign key): probe.ElectrodeConfig.Electrode primary key.
-            lfp (longblob): LFP recording at this electrode in microvolts.
-        """
-
         definition = """
         -> master
-        -> probe.ElectrodeConfig.Electrode
+        -> probe.ElectrodeConfig.Electrode  
         ---
-        lfp: longblob               # (uV) recorded lfp at this electrode
+        lfp: longblob               # (uV) recorded lfp at this electrode 
         """
 
     # Only store LFP for every 9th channel, due to high channel density,
@@ -524,116 +367,74 @@
     _skip_channel_counts = 9
 
     def make(self, key):
-        """Populates the LFP tables."""
-        acq_software = (EphysRecording * ProbeInsertion & key).fetch1("acq_software")
+        acq_software = (EphysRecording * ProbeInsertion & key).fetch1('acq_software')
 
         electrode_keys, lfp = [], []
 
-        if acq_software == "SpikeGLX":
+        if acq_software == 'SpikeGLX':
             spikeglx_meta_filepath = get_spikeglx_meta_filepath(key)
             spikeglx_recording = spikeglx.SpikeGLX(spikeglx_meta_filepath.parent)
 
             lfp_channel_ind = spikeglx_recording.lfmeta.recording_channels[
-                -1 :: -self._skip_channel_counts
-            ]
+                          -1::-self._skip_channel_counts]
 
             # Extract LFP data at specified channels and convert to uV
-            lfp = spikeglx_recording.lf_timeseries[
-                :, lfp_channel_ind
-            ]  # (sample x channel)
-            lfp = (
-                lfp * spikeglx_recording.get_channel_bit_volts("lf")[lfp_channel_ind]
-            ).T  # (channel x sample)
-
-            self.insert1(
-                dict(
-                    key,
-                    lfp_sampling_rate=spikeglx_recording.lfmeta.meta["imSampRate"],
-                    lfp_time_stamps=(
-                        np.arange(lfp.shape[1])
-                        / spikeglx_recording.lfmeta.meta["imSampRate"]
-                    ),
-                    lfp_mean=lfp.mean(axis=0),
-                )
-            )
-
-            electrode_query = (
-                probe.ProbeType.Electrode
-                * probe.ElectrodeConfig.Electrode
-                * EphysRecording
-                & key
-            )
+            lfp = spikeglx_recording.lf_timeseries[:, lfp_channel_ind]  # (sample x channel)
+            lfp = (lfp * spikeglx_recording.get_channel_bit_volts('lf')[lfp_channel_ind]).T  # (channel x sample)
+
+            self.insert1(dict(key,
+                              lfp_sampling_rate=spikeglx_recording.lfmeta.meta['imSampRate'],
+                              lfp_time_stamps=(np.arange(lfp.shape[1])
+                                               / spikeglx_recording.lfmeta.meta['imSampRate']),
+                              lfp_mean=lfp.mean(axis=0)))
+
+            electrode_query = (probe.ProbeType.Electrode
+                               * probe.ElectrodeConfig.Electrode
+                               * EphysRecording & key)
             probe_electrodes = {
                 (shank, shank_col, shank_row): key
-                for key, shank, shank_col, shank_row in zip(
-                    *electrode_query.fetch("KEY", "shank", "shank_col", "shank_row")
-                )
-            }
+                for key, shank, shank_col, shank_row in zip(*electrode_query.fetch(
+                    'KEY', 'shank', 'shank_col', 'shank_row'))}
 
             for recorded_site in lfp_channel_ind:
-                shank, shank_col, shank_row, _ = spikeglx_recording.apmeta.shankmap[
-                    "data"
-                ][recorded_site]
+                shank, shank_col, shank_row, _ = spikeglx_recording.apmeta.shankmap['data'][recorded_site]
                 electrode_keys.append(probe_electrodes[(shank, shank_col, shank_row)])
-        elif acq_software == "Open Ephys":
+        elif acq_software == 'Open Ephys':
             oe_probe = get_openephys_probe_data(key)
 
             lfp_channel_ind = np.r_[
-                len(oe_probe.lfp_meta["channels_indices"])
-                - 1 : 0 : -self._skip_channel_counts
-            ]
+                len(oe_probe.lfp_meta['channels_indices'])-1:0:-self._skip_channel_counts]
 
             lfp = oe_probe.lfp_timeseries[:, lfp_channel_ind]  # (sample x channel)
-            lfp = (
-                lfp * np.array(oe_probe.lfp_meta["channels_gains"])[lfp_channel_ind]
-            ).T  # (channel x sample)
+            lfp = (lfp * np.array(oe_probe.lfp_meta['channels_gains'])[lfp_channel_ind]).T  # (channel x sample)
             lfp_timestamps = oe_probe.lfp_timestamps
 
-            self.insert1(
-                dict(
-                    key,
-                    lfp_sampling_rate=oe_probe.lfp_meta["sample_rate"],
-                    lfp_time_stamps=lfp_timestamps,
-                    lfp_mean=lfp.mean(axis=0),
-                )
-            )
-
-            electrode_query = (
-                probe.ProbeType.Electrode
-                * probe.ElectrodeConfig.Electrode
-                * EphysRecording
-                & key
-            )
-            probe_electrodes = {
-                key["electrode"]: key for key in electrode_query.fetch("KEY")
-            }
-
-            electrode_keys.extend(
-                probe_electrodes[channel_idx] for channel_idx in lfp_channel_ind
-            )
+            self.insert1(dict(key,
+                              lfp_sampling_rate=oe_probe.lfp_meta['sample_rate'],
+                              lfp_time_stamps=lfp_timestamps,
+                              lfp_mean=lfp.mean(axis=0)))
+
+            electrode_query = (probe.ProbeType.Electrode
+                               * probe.ElectrodeConfig.Electrode
+                               * EphysRecording & key)
+            probe_electrodes = {key['electrode']: key
+                                for key in electrode_query.fetch('KEY')}
+
+            electrode_keys.extend(probe_electrodes[channel_idx]
+                                  for channel_idx in lfp_channel_ind)
         else:
-            raise NotImplementedError(
-                f"LFP extraction from acquisition software"
-                f" of type {acq_software} is not yet implemented"
-            )
+            raise NotImplementedError(f'LFP extraction from acquisition software'
+                                      f' of type {acq_software} is not yet implemented')
 
         # single insert in loop to mitigate potential memory issue
         for electrode_key, lfp_trace in zip(electrode_keys, lfp):
-            self.Electrode.insert1({**key, **electrode_key, "lfp": lfp_trace})
+            self.Electrode.insert1({**key, **electrode_key, 'lfp': lfp_trace})
 
 
 # ------------ Clustering --------------
-
 
 @schema
 class ClusteringMethod(dj.Lookup):
-    """Kilosort clustering method.
-
-    Attributes:
-        clustering_method (foreign key, varchar(16) ): Kilosort clustering method.
-        clustering_methods_desc (varchar(1000) ): Additional description of the clustering method.
-    """
-
     definition = """
     # Method for clustering
     clustering_method: varchar(16)
@@ -641,30 +442,18 @@
     clustering_method_desc: varchar(1000)
     """
 
-    contents = [
-        ("kilosort2", "kilosort2 clustering method"),
-        ("kilosort2.5", "kilosort2.5 clustering method"),
-        ("kilosort3", "kilosort3 clustering method"),
-    ]
+    contents = [('kilosort2', 'kilosort2 clustering method'),
+                ('kilosort2.5', 'kilosort2.5 clustering method'),
+                ('kilosort3', 'kilosort3 clustering method')]
 
 
 @schema
 class ClusteringParamSet(dj.Lookup):
-    """Parameters to be used in clustering procedure for spike sorting.
-
-    Attributes:
-        paramset_idx (foreign key): Unique ID for the clustering parameter set.
-        ClusteringMethod (dict): ClusteringMethod primary key.
-        paramset_desc (varchar(128) ): Description of the clustering parameter set.
-        param_set_hash (uuid): UUID hash for the parameter set.
-        params (longblob)
-    """
-
     definition = """
     # Parameter set to be used in a clustering procedure
     paramset_idx:  smallint
     ---
-    -> ClusteringMethod
+    -> ClusteringMethod    
     paramset_desc: varchar(128)
     param_set_hash: uuid
     unique index (param_set_hash)
@@ -672,66 +461,38 @@
     """
 
     @classmethod
-    def insert_new_params(
-        cls,
-        clustering_method: str,
-        paramset_desc: str,
-        params: dict,
-        paramset_idx: int = None,
-    ):
-        """Inserts new parameters into the ClusteringParamSet table.
-
-        Args:
-            clustering_method (str): name of the clustering method.
-            paramset_desc (str): description of the parameter set
-            params (dict): clustering parameters
-            paramset_idx (int, optional): Unique parameter set ID. Defaults to None.
-        """
+    def insert_new_params(cls, clustering_method: str, paramset_desc: str,
+                          params: dict, paramset_idx: int = None):
         if paramset_idx is None:
-            paramset_idx = (
-                dj.U().aggr(cls, n="max(paramset_idx)").fetch1("n") or 0
-            ) + 1
-
-        param_dict = {
-            "clustering_method": clustering_method,
-            "paramset_idx": paramset_idx,
-            "paramset_desc": paramset_desc,
-            "params": params,
-            "param_set_hash": dict_to_uuid(
-                {**params, "clustering_method": clustering_method}
-            ),
-        }
-        param_query = cls & {"param_set_hash": param_dict["param_set_hash"]}
+            paramset_idx = (dj.U().aggr(cls, n='max(paramset_idx)').fetch1('n') or 0) + 1
+
+        param_dict = {'clustering_method': clustering_method,
+                      'paramset_idx': paramset_idx,
+                      'paramset_desc': paramset_desc,
+                      'params': params,
+                      'param_set_hash':  dict_to_uuid(
+                          {**params, 'clustering_method': clustering_method})
+                      }
+        param_query = cls & {'param_set_hash': param_dict['param_set_hash']}
 
         if param_query:  # If the specified param-set already exists
-            existing_paramset_idx = param_query.fetch1("paramset_idx")
-            if (
-                existing_paramset_idx == paramset_idx
-            ):  # If the existing set has the same paramset_idx: job done
+            existing_paramset_idx = param_query.fetch1('paramset_idx')
+            if existing_paramset_idx == paramset_idx:  # If the existing set has the same paramset_idx: job done
                 return
             else:  # If not same name: human error, trying to add the same paramset with different name
                 raise dj.DataJointError(
-                    f"The specified param-set already exists"
-                    f" - with paramset_idx: {existing_paramset_idx}"
-                )
+                    f'The specified param-set already exists'
+                    f' - with paramset_idx: {existing_paramset_idx}')
         else:
-            if {"paramset_idx": paramset_idx} in cls.proj():
+            if {'paramset_idx': paramset_idx} in cls.proj():
                 raise dj.DataJointError(
-                    f"The specified paramset_idx {paramset_idx} already exists,"
-                    f" please pick a different one."
-                )
+                    f'The specified paramset_idx {paramset_idx} already exists,'
+                    f' please pick a different one.')
             cls.insert1(param_dict)
 
 
 @schema
 class ClusterQualityLabel(dj.Lookup):
-    """Quality label for each spike sorted cluster.
-
-    Attributes:
-        cluster_quality_label (foreign key, varchar(100) ): Cluster quality type.
-        cluster_quality_description (varchar(4000) ): Description of the cluster quality type.
-    """
-
     definition = """
     # Quality
     cluster_quality_label:  varchar(100)  # cluster quality type - e.g. 'good', 'MUA', 'noise', etc.
@@ -739,24 +500,15 @@
     cluster_quality_description:  varchar(4000)
     """
     contents = [
-        ("good", "single unit"),
-        ("ok", "probably a single unit, but could be contaminated"),
-        ("mua", "multi-unit activity"),
-        ("noise", "bad unit"),
+        ('good', 'single unit'),
+        ('ok', 'probably a single unit, but could be contaminated'),
+        ('mua', 'multi-unit activity'),
+        ('noise', 'bad unit')
     ]
 
 
 @schema
 class ClusteringTask(dj.Manual):
-    """A clustering task to spike sort electrophysiology datasets.
-
-    Attributes:
-        EphysRecording (foreign key): EphysRecording primary key.
-        ClusteringParamSet (foreign key): ClusteringParamSet primary key.
-        clustering_outdir_dir (varchar (255) ): Relative path to output clustering results.
-        task_mode (enum): `Trigger` computes clustering or and `load` imports existing data.
-    """
-
     definition = """
     # Manual table for defining a clustering task ready to be run
     -> EphysRecording
@@ -767,124 +519,99 @@
     """
 
     @classmethod
-    def infer_output_dir(cls, key, relative: bool = False, mkdir: bool = False):
-        """Infer output directory if it is not provided.
-
-        Args:
-            key (dict): ClusteringTask primary key.
-
-        Returns:
-            Pathlib.Path: Expected clustering_output_dir based on the following convention: processed_dir / session_dir / probe_{insertion_number} / {clustering_method}_{paramset_idx}
+    def infer_output_dir(cls, key, relative=False, mkdir=False):
+        """
+        Given a 'key' to an entry in this table
+        Return the expected clustering_output_dir based on the following convention:
+            processed_dir / session_dir / probe_{insertion_number} / {clustering_method}_{paramset_idx}
             e.g.: sub4/sess1/probe_2/kilosort2_0
         """
         processed_dir = pathlib.Path(get_processed_root_data_dir())
-        session_dir = find_full_path(
-            get_ephys_root_data_dir(), get_session_directory(key)
-        )
+        session_dir = find_full_path(get_ephys_root_data_dir(),
+                                  get_session_directory(key))
         root_dir = find_root_directory(get_ephys_root_data_dir(), session_dir)
 
-        method = (
-            (ClusteringParamSet * ClusteringMethod & key)
-            .fetch1("clustering_method")
-            .replace(".", "-")
-        )
-
-        output_dir = (
-            processed_dir
-            / session_dir.relative_to(root_dir)
-            / f'probe_{key["insertion_number"]}'
-            / f'{method}_{key["paramset_idx"]}'
-        )
+        method = (ClusteringParamSet * ClusteringMethod & key).fetch1(
+            'clustering_method').replace(".", "-")
+
+        output_dir = (processed_dir
+                      / session_dir.relative_to(root_dir)
+                      / f'probe_{key["insertion_number"]}'
+                      / f'{method}_{key["paramset_idx"]}')
 
         if mkdir:
             output_dir.mkdir(parents=True, exist_ok=True)
-            log.info(f"{output_dir} created!")
+            log.info(f'{output_dir} created!')
 
         return output_dir.relative_to(processed_dir) if relative else output_dir
 
     @classmethod
-    def auto_generate_entries(cls, ephys_recording_key: dict, paramset_idx: int = 0):
-        """Autogenerate entries based on a particular ephys recording.
-
-        Args:
-            ephys_recording_key (dict): EphysRecording primary key.
-            paramset_idx (int, optional): Parameter index to use for clustering task. Defaults to 0.
+    def auto_generate_entries(cls, ephys_recording_key, paramset_idx=0):
         """
-        key = {**ephys_recording_key, "paramset_idx": paramset_idx}
+        Method to auto-generate ClusteringTask entries for a particular ephys recording
+            Output directory is auto-generated based on the convention
+             defined in `ClusteringTask.infer_output_dir()`
+            Default parameter set used: paramset_idx = 0
+        """
+        key = {**ephys_recording_key, 'paramset_idx': paramset_idx}
 
         processed_dir = get_processed_root_data_dir()
         output_dir = ClusteringTask.infer_output_dir(key, relative=False, mkdir=True)
 
         try:
-            kilosort.Kilosort(
-                output_dir
-            )  # check if the directory is a valid Kilosort output
+            kilosort.Kilosort(output_dir)  # check if the directory is a valid Kilosort output
         except FileNotFoundError:
-            task_mode = "trigger"
+            task_mode = 'trigger'
         else:
-            task_mode = "load"
-
-        cls.insert1(
-            {
-                **key,
-                "clustering_output_dir": output_dir.relative_to(
-                    processed_dir
-                ).as_posix(),
-                "task_mode": task_mode,
-            }
-        )
+            task_mode = 'load'
+
+        cls.insert1({
+            **key,
+            'clustering_output_dir': output_dir.relative_to(processed_dir).as_posix(),
+            'task_mode': task_mode})
 
 
 @schema
 class Clustering(dj.Imported):
-    """A processing table to handle each clustering task.
-
-    Attributes:
-        ClusteringTask (foreign key): ClusteringTask primary key.
-        clustering_time (datetime): Time when clustering results are generated.
-        package_version (varchar(16) ): Package version used for a clustering analysis.
-    """
-
+    """
+    A processing table to handle each ClusteringTask:
+    + If `task_mode == "trigger"`: trigger clustering analysis
+        according to the ClusteringParamSet (e.g. launch a kilosort job)
+    + If `task_mode == "load"`: verify output
+    """
     definition = """
     # Clustering Procedure
     -> ClusteringTask
     ---
-    clustering_time: datetime  # time of generation of this set of clustering results
+    clustering_time: datetime  # time of generation of this set of clustering results 
     package_version='': varchar(16)
     """
 
     def make(self, key):
-        """Triggers or imports clustering analysis."""
         task_mode, output_dir = (ClusteringTask & key).fetch1(
-            "task_mode", "clustering_output_dir"
-        )
+            'task_mode', 'clustering_output_dir')
 
         if not output_dir:
             output_dir = ClusteringTask.infer_output_dir(key, relative=True, mkdir=True)
             # update clustering_output_dir
-            ClusteringTask.update1(
-                {**key, "clustering_output_dir": output_dir.as_posix()}
-            )
+            ClusteringTask.update1({**key, 'clustering_output_dir': output_dir.as_posix()})
 
         kilosort_dir = find_full_path(get_ephys_root_data_dir(), output_dir)
 
-        if task_mode == "load":
-            kilosort.Kilosort(
-                kilosort_dir
-            )  # check if the directory is a valid Kilosort output
-        elif task_mode == "trigger":
-            acq_software, clustering_method, params = (
-                ClusteringTask * EphysRecording * ClusteringParamSet & key
-            ).fetch1("acq_software", "clustering_method", "params")
-
-            if "kilosort" in clustering_method:
+        if task_mode == 'load':
+            kilosort.Kilosort(kilosort_dir)  # check if the directory is a valid Kilosort output
+        elif task_mode == 'trigger':
+            acq_software, clustering_method, params = (ClusteringTask * EphysRecording
+                                                       * ClusteringParamSet & key).fetch1(
+                'acq_software', 'clustering_method', 'params')
+
+            if 'kilosort' in clustering_method:
                 from element_array_ephys.readers import kilosort_triggering
 
                 # add additional probe-recording and channels details into `params`
                 params = {**params, **get_recording_channels_details(key)}
-                params["fs"] = params["sample_rate"]
-
-<<<<<<< HEAD
+                params['fs'] = params['sample_rate']
+
                 if acq_software == 'SpikeGLX':
                     
                     spikeglx_meta_filepath = get_spikeglx_meta_filepath(key)
@@ -939,25 +666,10 @@
                         'zero_channel_pad': <class 'spikeinterface.preprocessing.zero_channel_pad.ZeroChannelPaddedRecording
                     """
                     if clustering_method.startswith('pykilosort'):
-=======
-                if acq_software == "SpikeGLX":
-                    spikeglx_meta_filepath = get_spikeglx_meta_filepath(key)
-                    spikeglx_recording = spikeglx.SpikeGLX(
-                        spikeglx_meta_filepath.parent
-                    )
-                    spikeglx_recording.validate_file("ap")
-                    run_CatGT = (
-                        params.pop("run_CatGT", True)
-                        and "_tcat." not in spikeglx_meta_filepath.stem
-                    )
-
-                    if clustering_method.startswith("pykilosort"):
->>>>>>> eababbc4
                         kilosort_triggering.run_pykilosort(
-                            continuous_file=spikeglx_recording.root_dir
-                            / (spikeglx_recording.root_name + ".ap.bin"),
+                            continuous_file=spikeglx_recording.root_dir / (
+                                        spikeglx_recording.root_name + '.ap.bin'),
                             kilosort_output_directory=kilosort_dir,
-<<<<<<< HEAD
                             channel_ind=params.pop('channel_ind'),
                             x_coords=params.pop('x_coords'),
                             y_coords=params.pop('y_coords'),
@@ -977,26 +689,13 @@
                             docker_image = f"spikeinterface/{sorter_name}-compiled-base:latest",
                             **params)
                     elif clustering_method.startswith('kilosort'):
-=======
-                            channel_ind=params.pop("channel_ind"),
-                            x_coords=params.pop("x_coords"),
-                            y_coords=params.pop("y_coords"),
-                            shank_ind=params.pop("shank_ind"),
-                            connected=params.pop("connected"),
-                            sample_rate=params.pop("sample_rate"),
-                            params=params,
-                        )
-                    else:
->>>>>>> eababbc4
                         run_kilosort = kilosort_triggering.SGLXKilosortPipeline(
                             npx_input_dir=spikeglx_meta_filepath.parent,
                             ks_output_dir=kilosort_dir,
                             params=params,
                             KS2ver=f'{Decimal(clustering_method.replace("kilosort", "")):.1f}',
-                            run_CatGT=run_CatGT,
-                        )
+                            run_CatGT=True)
                         run_kilosort.run_modules()
-<<<<<<< HEAD
                     else:
                         raise NotImplementedError(f'Automatic triggering of {clustering_method}'
                                           f' clustering analysis is not yet supported')
@@ -1010,13 +709,17 @@
                     assert len(oe_probe.recording_info['recording_files']) == 1
                     oe_filepath = get_openephys_filepath(key)
                     stream_name = os.path.split(oe_filepath)[1]
+
                     oe_si_recording = se.OpenEphysBinaryRecordingExtractor(folder_path=oe_file_path, stream_name=stream_name) 
+                    
                     electrode_query = (probe.ProbeType.Electrode
                                     * probe.ElectrodeConfig.Electrode
                                     * EphysRecording & key)
 
                     xy_coords = [list(i) for i in zip(electrode_query.fetch('x_coord'),electrode_query.fetch('y_coord'))]
-                    channels_details = get_recording_channels_details(key) 
+                    channels_details = get_recording_channels_details(key)
+
+
                     probe = pi.Probe(ndim=2, si_units='um')
                     probe.set_contacts(positions=xy_coords, shapes='square', shape_params={'width': 5})
                     probe.create_auto_shape(probe_type='tip')
@@ -1032,25 +735,11 @@
                     recording_cmr = sip.common_reference(oe_si_recording, reference="global", operator="median")
 
 
-                    # run kilosort
-                    #******************** Current Implementation *************************
+                    # Trigger kilosort 
                     if clustering_method.startswith('pykilosort'):
-=======
-                elif acq_software == "Open Ephys":
-                    oe_probe = get_openephys_probe_data(key)
-
-                    assert len(oe_probe.recording_info["recording_files"]) == 1
-
-                    # run kilosort
-                    if clustering_method.startswith("pykilosort"):
->>>>>>> eababbc4
                         kilosort_triggering.run_pykilosort(
-                            continuous_file=pathlib.Path(
-                                oe_probe.recording_info["recording_files"][0]
-                            )
-                            / "continuous.dat",
+                            continuous_file=pathlib.Path(oe_probe.recording_info['recording_files'][0]) / 'continuous.dat',
                             kilosort_output_directory=kilosort_dir,
-<<<<<<< HEAD
                             channel_ind=params.pop('channel_ind'),
                             x_coords=params.pop('x_coords'),
                             y_coords=params.pop('y_coords'),
@@ -1058,7 +747,7 @@
                             connected=params.pop('connected'),
                             sample_rate=params.pop('sample_rate'),
                             params=params)
-                    elif clustering_method.endswith('spike_interface'):
+                    elif clustering_method.endswith('spike_interface'): # Define convention for paramset insertion
                         if clustering_method.startswith('kilosort2.5'):
                             sorter_name = "kilosort2_5"
                         else:
@@ -1072,6 +761,8 @@
                         )
                         run_si = kilosort_triggering.SIKilosortPipeline(
                             sorter_name=sorter_name,
+                            file_path=oe_file_path,
+                            stream_name=stream_name,
                             recording=oe_si_recording,
                             num_channels=channels_details['num_channels'],
                             xy_coords=xy_coords,
@@ -1079,35 +770,22 @@
                             params=params,
                         ) 
                         run_si.run_modules()  
-=======
-                            channel_ind=params.pop("channel_ind"),
-                            x_coords=params.pop("x_coords"),
-                            y_coords=params.pop("y_coords"),
-                            shank_ind=params.pop("shank_ind"),
-                            connected=params.pop("connected"),
-                            sample_rate=params.pop("sample_rate"),
-                            params=params,
-                        )
->>>>>>> eababbc4
                     else:
                         run_kilosort = kilosort_triggering.OpenEphysKilosortPipeline(
-                            npx_input_dir=oe_probe.recording_info["recording_files"][0],
+                            npx_input_dir=oe_probe.recording_info['recording_files'][0],
                             ks_output_dir=kilosort_dir,
                             params=params,
-                            KS2ver=f'{Decimal(clustering_method.replace("kilosort", "")):.1f}',
-                        )
+                            KS2ver=f'{Decimal(clustering_method.replace("kilosort", "")):.1f}')
                         run_kilosort.run_modules()
             else:
-                raise NotImplementedError(
-                    f"Automatic triggering of {clustering_method}"
-                    f" clustering analysis is not yet supported"
-                )
+                raise NotImplementedError(f'Automatic triggering of {clustering_method}'
+                                          f' clustering analysis is not yet supported')
 
         else:
-            raise ValueError(f"Unknown task mode: {task_mode}")
+            raise ValueError(f'Unknown task mode: {task_mode}')
 
         creation_time, _, _ = kilosort.extract_clustering_info(kilosort_dir)
-        self.insert1({**key, "clustering_time": creation_time})
+        self.insert1({**key, 'clustering_time': creation_time})
 
         if sorting_kilosort in locals():
             # Create Waveform Extraction Object
@@ -1126,32 +804,13 @@
 
 @schema
 class CuratedClustering(dj.Imported):
-    """Clustering results after curation.
-
-    Attributes:
-        Clustering (foreign key): Clustering primary key.
-    """
-
     definition = """
     # Clustering results of the spike sorting step.
-    -> Clustering
+    -> Clustering    
     """
 
     class Unit(dj.Part):
-        """Single unit properties after clustering and curation.
-
-        Attributes:
-            CuratedClustering (foreign key): CuratedClustering primary key.
-            unit (foreign key, int): Unique integer identifying a single unit.
-            probe.ElectrodeConfig.Electrode (dict): probe.ElectrodeConfig.Electrode primary key.
-            ClusteringQualityLabel (dict): CLusteringQualityLabel primary key.
-            spike_count (int): Number of spikes in this recording for this unit.
-            spike_times (longblob): Spike times of this unit, relative to start time of EphysRecording.
-            spike_sites (longblob): Array of electrode associated with each spike.
-            spike_depths (longblob): Array of depths associated with each spike, relative to each spike.
-        """
-
-        definition = """
+        definition = """   
         # Properties of a given unit from a round of clustering (and curation)
         -> master
         unit: int
@@ -1161,84 +820,58 @@
         spike_count: int         # how many spikes in this recording for this unit
         spike_times: longblob    # (s) spike times of this unit, relative to the start of the EphysRecording
         spike_sites : longblob   # array of electrode associated with each spike
-<<<<<<< HEAD
         spike_depths : longblob  # (um) array of depths associated with each spike, relative to the (0, 0) of the probe    
-=======
-        spike_depths=null : longblob  # (um) array of depths associated with each spike, relative to the (0, 0) of the probe
->>>>>>> eababbc4
         """
 
     def make(self, key):
-        """Automated population of Unit information."""
-        output_dir = (ClusteringTask & key).fetch1("clustering_output_dir")
+        output_dir = (ClusteringTask & key).fetch1('clustering_output_dir')
         kilosort_dir = find_full_path(get_ephys_root_data_dir(), output_dir)
 
         kilosort_dataset = kilosort.Kilosort(kilosort_dir)
         acq_software, sample_rate = (EphysRecording & key).fetch1(
-            "acq_software", "sampling_rate"
-        )
-
-        sample_rate = kilosort_dataset.data["params"].get("sample_rate", sample_rate)
+            'acq_software', 'sampling_rate')
+
+        sample_rate = kilosort_dataset.data['params'].get('sample_rate', sample_rate)
 
         # ---------- Unit ----------
         # -- Remove 0-spike units
-        withspike_idx = [
-            i
-            for i, u in enumerate(kilosort_dataset.data["cluster_ids"])
-            if (kilosort_dataset.data["spike_clusters"] == u).any()
-        ]
-        valid_units = kilosort_dataset.data["cluster_ids"][withspike_idx]
-        valid_unit_labels = kilosort_dataset.data["cluster_groups"][withspike_idx]
+        withspike_idx = [i for i, u in enumerate(kilosort_dataset.data['cluster_ids'])
+                         if (kilosort_dataset.data['spike_clusters'] == u).any()]
+        valid_units = kilosort_dataset.data['cluster_ids'][withspike_idx]
+        valid_unit_labels = kilosort_dataset.data['cluster_groups'][withspike_idx]
         # -- Get channel and electrode-site mapping
         channel2electrodes = get_neuropixels_channel2electrode_map(key, acq_software)
 
         # -- Spike-times --
         # spike_times_sec_adj > spike_times_sec > spike_times
-        spike_time_key = (
-            "spike_times_sec_adj"
-            if "spike_times_sec_adj" in kilosort_dataset.data
-            else "spike_times_sec"
-            if "spike_times_sec" in kilosort_dataset.data
-            else "spike_times"
-        )
+        spike_time_key = ('spike_times_sec_adj' if 'spike_times_sec_adj' in kilosort_dataset.data
+                          else 'spike_times_sec' if 'spike_times_sec'
+                                                    in kilosort_dataset.data else 'spike_times')
         spike_times = kilosort_dataset.data[spike_time_key]
         kilosort_dataset.extract_spike_depths()
 
         # -- Spike-sites and Spike-depths --
-        spike_sites = np.array(
-            [
-                channel2electrodes[s]["electrode"]
-                for s in kilosort_dataset.data["spike_sites"]
-            ]
-        )
-        spike_depths = kilosort_dataset.data["spike_depths"]
+        spike_sites = np.array([channel2electrodes[s]['electrode']
+                                for s in kilosort_dataset.data['spike_sites']])
+        spike_depths = kilosort_dataset.data['spike_depths']
 
         # -- Insert unit, label, peak-chn
         units = []
         for unit, unit_lbl in zip(valid_units, valid_unit_labels):
-            if (kilosort_dataset.data["spike_clusters"] == unit).any():
+            if (kilosort_dataset.data['spike_clusters'] == unit).any():
                 unit_channel, _ = kilosort_dataset.get_best_channel(unit)
-                unit_spike_times = (
-                    spike_times[kilosort_dataset.data["spike_clusters"] == unit]
-                    / sample_rate
-                )
+                unit_spike_times = (spike_times[kilosort_dataset.data['spike_clusters'] == unit]
+                                    / sample_rate)
                 spike_count = len(unit_spike_times)
 
-                units.append(
-                    {
-                        "unit": unit,
-                        "cluster_quality_label": unit_lbl,
-                        **channel2electrodes[unit_channel],
-                        "spike_times": unit_spike_times,
-                        "spike_count": spike_count,
-                        "spike_sites": spike_sites[
-                            kilosort_dataset.data["spike_clusters"] == unit
-                        ],
-                        "spike_depths": spike_depths[
-                            kilosort_dataset.data["spike_clusters"] == unit
-                        ],
-                    }
-                )
+                units.append({
+                    'unit': unit,
+                    'cluster_quality_label': unit_lbl,
+                    **channel2electrodes[unit_channel],
+                    'spike_times': unit_spike_times,
+                    'spike_count': spike_count,
+                    'spike_sites': spike_sites[kilosort_dataset.data['spike_clusters'] == unit],
+                    'spike_depths': spike_depths[kilosort_dataset.data['spike_clusters'] == unit]})
 
         self.insert1(key)
         self.Unit.insert([{**key, **u} for u in units])
@@ -1246,26 +879,12 @@
 
 @schema
 class WaveformSet(dj.Imported):
-    """A set of spike waveforms for units out of a given CuratedClustering.
-
-    Attributes:
-        CuratedClustering (foreign key): CuratedClustering primary key.
-    """
-
     definition = """
     # A set of spike waveforms for units out of a given CuratedClustering
     -> CuratedClustering
     """
 
     class PeakWaveform(dj.Part):
-        """Mean waveform across spikes for a given unit.
-
-        Attributes:
-            WaveformSet (foreign key): WaveformSet primary key.
-            CuratedClustering.Unit (foreign key): CuratedClustering.Unit primary key.
-            peak_electrode_waveform (longblob): Mean waveform for a given unit at its representative electrode.
-        """
-
         definition = """
         # Mean waveform across spikes for a given unit at its representative electrode
         -> master
@@ -1275,89 +894,60 @@
         """
 
     class Waveform(dj.Part):
-        """Spike waveforms for a given unit.
-
-        Attributes:
-            WaveformSet (foreign key): WaveformSet primary key.
-            CuratedClustering.Unit (foreign key): CuratedClustering.Unit primary key.
-            probe.ElectrodeConfig.Electrode (foreign key): probe.ElectrodeConfig.Electrode primary key.
-            waveform_mean (longblob): mean waveform across spikes of the unit in microvolts.
-            waveforms (longblob): waveforms of a sampling of spikes at the given electrode and unit.
-        """
-
         definition = """
         # Spike waveforms and their mean across spikes for the given unit
         -> master
         -> CuratedClustering.Unit
-        -> probe.ElectrodeConfig.Electrode
-        ---
+        -> probe.ElectrodeConfig.Electrode  
+        --- 
         waveform_mean: longblob   # (uV) mean waveform across spikes of the given unit
         waveforms=null: longblob  # (uV) (spike x sample) waveforms of a sampling of spikes at the given electrode for the given unit
         """
 
     def make(self, key):
-        """Populates waveform tables."""
-        output_dir = (ClusteringTask & key).fetch1("clustering_output_dir")
+        output_dir = (ClusteringTask & key).fetch1('clustering_output_dir')
         kilosort_dir = find_full_path(get_ephys_root_data_dir(), output_dir)
 
         kilosort_dataset = kilosort.Kilosort(kilosort_dir)
 
-        acq_software, probe_serial_number = (
-            EphysRecording * ProbeInsertion & key
-        ).fetch1("acq_software", "probe")
+        acq_software, probe_serial_number = (EphysRecording * ProbeInsertion & key).fetch1(
+            'acq_software', 'probe')
 
         # -- Get channel and electrode-site mapping
-        recording_key = (EphysRecording & key).fetch1("KEY")
-        channel2electrodes = get_neuropixels_channel2electrode_map(
-            recording_key, acq_software
-        )
+        recording_key = (EphysRecording & key).fetch1('KEY')
+        channel2electrodes = get_neuropixels_channel2electrode_map(recording_key, acq_software)
 
         # Get all units
-        units = {
-            u["unit"]: u
-            for u in (CuratedClustering.Unit & key).fetch(as_dict=True, order_by="unit")
-        }
-
-        if (kilosort_dir / "mean_waveforms.npy").exists():
-            unit_waveforms = np.load(
-                kilosort_dir / "mean_waveforms.npy"
-            )  # unit x channel x sample
+        units = {u['unit']: u for u in (CuratedClustering.Unit & key).fetch(
+            as_dict=True, order_by='unit')}
+
+        if (kilosort_dir / 'mean_waveforms.npy').exists():
+            unit_waveforms = np.load(kilosort_dir / 'mean_waveforms.npy')  # unit x channel x sample
 
             def yield_unit_waveforms():
-                for unit_no, unit_waveform in zip(
-                    kilosort_dataset.data["cluster_ids"], unit_waveforms
-                ):
+                for unit_no, unit_waveform in zip(kilosort_dataset.data['cluster_ids'],
+                                                  unit_waveforms):
                     unit_peak_waveform = {}
                     unit_electrode_waveforms = []
                     if unit_no in units:
                         for channel, channel_waveform in zip(
-                            kilosort_dataset.data["channel_map"], unit_waveform
-                        ):
-                            unit_electrode_waveforms.append(
-                                {
-                                    **units[unit_no],
-                                    **channel2electrodes[channel],
-                                    "waveform_mean": channel_waveform,
-                                }
-                            )
-                            if (
-                                channel2electrodes[channel]["electrode"]
-                                == units[unit_no]["electrode"]
-                            ):
+                                kilosort_dataset.data['channel_map'],
+                                unit_waveform):
+                            unit_electrode_waveforms.append({
+                                **units[unit_no], **channel2electrodes[channel],
+                                'waveform_mean': channel_waveform})
+                            if channel2electrodes[channel]['electrode'] == units[unit_no]['electrode']:
                                 unit_peak_waveform = {
                                     **units[unit_no],
-                                    "peak_electrode_waveform": channel_waveform,
-                                }
+                                    'peak_electrode_waveform': channel_waveform}
                     yield unit_peak_waveform, unit_electrode_waveforms
-
         else:
-            if acq_software == "SpikeGLX":
+            if acq_software == 'SpikeGLX':
                 spikeglx_meta_filepath = get_spikeglx_meta_filepath(key)
                 neuropixels_recording = spikeglx.SpikeGLX(spikeglx_meta_filepath.parent)
-            elif acq_software == "Open Ephys":
-                session_dir = find_full_path(
-                    get_ephys_root_data_dir(), get_session_directory(key)
-                )
+            elif acq_software == 'Open Ephys':
+                session_dir = find_full_path(get_ephys_root_data_dir(),
+                                          get_session_directory(key))
                 openephys_dataset = openephys.OpenEphys(session_dir)
                 neuropixels_recording = openephys_dataset.probes[probe_serial_number]
 
@@ -1366,34 +956,20 @@
                     unit_peak_waveform = {}
                     unit_electrode_waveforms = []
 
-                    spikes = unit_dict["spike_times"]
+                    spikes = unit_dict['spike_times']
                     waveforms = neuropixels_recording.extract_spike_waveforms(
-                        spikes, kilosort_dataset.data["channel_map"]
-                    )  # (sample x channel x spike)
-                    waveforms = waveforms.transpose(
-                        (1, 2, 0)
-                    )  # (channel x spike x sample)
+                        spikes, kilosort_dataset.data['channel_map'])  # (sample x channel x spike)
+                    waveforms = waveforms.transpose((1, 2, 0))  # (channel x spike x sample)
                     for channel, channel_waveform in zip(
-                        kilosort_dataset.data["channel_map"], waveforms
-                    ):
-                        unit_electrode_waveforms.append(
-                            {
-                                **unit_dict,
-                                **channel2electrodes[channel],
-                                "waveform_mean": channel_waveform.mean(axis=0),
-                                "waveforms": channel_waveform,
-                            }
-                        )
-                        if (
-                            channel2electrodes[channel]["electrode"]
-                            == unit_dict["electrode"]
-                        ):
+                            kilosort_dataset.data['channel_map'], waveforms):
+                        unit_electrode_waveforms.append({
+                            **unit_dict, **channel2electrodes[channel],
+                            'waveform_mean': channel_waveform.mean(axis=0),
+                            'waveforms': channel_waveform})
+                        if channel2electrodes[channel]['electrode'] == unit_dict['electrode']:
                             unit_peak_waveform = {
                                 **unit_dict,
-                                "peak_electrode_waveform": channel_waveform.mean(
-                                    axis=0
-                                ),
-                            }
+                                'peak_electrode_waveform': channel_waveform.mean(axis=0)}
 
                     yield unit_peak_waveform, unit_electrode_waveforms
 
@@ -1406,128 +982,9 @@
                 self.Waveform.insert(unit_electrode_waveforms, ignore_extra_fields=True)
 
 
-<<<<<<< HEAD
-=======
-@schema
-class QualityMetrics(dj.Imported):
-    """Clustering and waveform quality metrics.
-
-    Attributes:
-        CuratedClustering (foreign key): CuratedClustering primary key.
-    """
-
-    definition = """
-    # Clusters and waveforms metrics
-    -> CuratedClustering
-    """
-
-    class Cluster(dj.Part):
-        """Cluster metrics for a unit.
-
-        Attributes:
-            QualityMetrics (foreign key): QualityMetrics primary key.
-            CuratedClustering.Unit (foreign key): CuratedClustering.Unit primary key.
-            firing_rate (float): Firing rate of the unit.
-            snr (float): Signal-to-noise ratio for a unit.
-            presence_ratio (float): Fraction of time where spikes are present.
-            isi_violation (float): rate of ISI violation as a fraction of overall rate.
-            number_violation (int): Total ISI violations.
-            amplitude_cutoff (float): Estimate of miss rate based on amplitude histogram.
-            isolation_distance (float): Distance to nearest cluster.
-            l_ratio (float): Amount of empty space between a cluster and other spikes in dataset.
-            d_prime (float): Classification accuracy based on LDA.
-            nn_hit_rate (float): Fraction of neighbors for target cluster that are also in target cluster.
-            nn_miss_rate (float): Fraction of neighbors outside target cluster that are in the target cluster.
-            silhouette_core (float): Maximum change in spike depth throughout recording.
-            cumulative_drift (float): Cumulative change in spike depth throughout recording.
-            contamination_rate (float): Frequency of spikes in the refractory period.
-        """
-
-        definition = """
-        # Cluster metrics for a particular unit
-        -> master
-        -> CuratedClustering.Unit
-        ---
-        firing_rate=null: float # (Hz) firing rate for a unit
-        snr=null: float  # signal-to-noise ratio for a unit
-        presence_ratio=null: float  # fraction of time in which spikes are present
-        isi_violation=null: float   # rate of ISI violation as a fraction of overall rate
-        number_violation=null: int  # total number of ISI violations
-        amplitude_cutoff=null: float  # estimate of miss rate based on amplitude histogram
-        isolation_distance=null: float  # distance to nearest cluster in Mahalanobis space
-        l_ratio=null: float  #
-        d_prime=null: float  # Classification accuracy based on LDA
-        nn_hit_rate=null: float  # Fraction of neighbors for target cluster that are also in target cluster
-        nn_miss_rate=null: float # Fraction of neighbors outside target cluster that are in target cluster
-        silhouette_score=null: float  # Standard metric for cluster overlap
-        max_drift=null: float  # Maximum change in spike depth throughout recording
-        cumulative_drift=null: float  # Cumulative change in spike depth throughout recording
-        contamination_rate=null: float #
-        """
-
-    class Waveform(dj.Part):
-        """Waveform metrics for a particular unit.
-
-        Attributes:
-            QualityMetrics (foreign key): QualityMetrics primary key.
-            CuratedClustering.Unit (foreign key): CuratedClustering.Unit primary key.
-            amplitude (float): Absolute difference between waveform peak and trough in microvolts.
-            duration (float): Time between waveform peak and trough in milliseconds.
-            halfwidth (float): Spike width at half max amplitude.
-            pt_ratio (float): Absolute amplitude of peak divided by absolute amplitude of trough relative to 0.
-            repolarization_slope (float): Slope of the regression line fit to first 30 microseconds from trough to peak.
-            recovery_slope (float): Slope of the regression line fit to first 30 microseconds from peak to tail.
-            spread (float): The range with amplitude over 12-percent of maximum amplitude along the probe.
-            velocity_above (float): inverse velocity of waveform propagation from soma to the top of the probe.
-            velocity_below (float) inverse velocity of waveform propagation from soma toward the bottom of the probe.
-        """
-
-        definition = """
-        # Waveform metrics for a particular unit
-        -> master
-        -> CuratedClustering.Unit
-        ---
-        amplitude: float  # (uV) absolute difference between waveform peak and trough
-        duration: float  # (ms) time between waveform peak and trough
-        halfwidth=null: float  # (ms) spike width at half max amplitude
-        pt_ratio=null: float  # absolute amplitude of peak divided by absolute amplitude of trough relative to 0
-        repolarization_slope=null: float  # the repolarization slope was defined by fitting a regression line to the first 30us from trough to peak
-        recovery_slope=null: float  # the recovery slope was defined by fitting a regression line to the first 30us from peak to tail
-        spread=null: float  # (um) the range with amplitude above 12-percent of the maximum amplitude along the probe
-        velocity_above=null: float  # (s/m) inverse velocity of waveform propagation from the soma toward the top of the probe
-        velocity_below=null: float  # (s/m) inverse velocity of waveform propagation from the soma toward the bottom of the probe
-        """
-
-    def make(self, key):
-        """Populates tables with quality metrics data."""
-        output_dir = (ClusteringTask & key).fetch1("clustering_output_dir")
-        kilosort_dir = find_full_path(get_ephys_root_data_dir(), output_dir)
-
-        metric_fp = kilosort_dir / "metrics.csv"
-
-        if not metric_fp.exists():
-            raise FileNotFoundError(f"QC metrics file not found: {metric_fp}")
-
-        metrics_df = pd.read_csv(metric_fp)
-        metrics_df.set_index("cluster_id", inplace=True)
-        metrics_df.replace([np.inf, -np.inf], np.nan, inplace=True)
-
-        metrics_list = [
-            dict(metrics_df.loc[unit_key["unit"]], **unit_key)
-            for unit_key in (CuratedClustering.Unit & key).fetch("KEY")
-        ]
-
-        self.insert1(key)
-        self.Cluster.insert(metrics_list, ignore_extra_fields=True)
-        self.Waveform.insert(metrics_list, ignore_extra_fields=True)
-
-
->>>>>>> eababbc4
 # ---------------- HELPER FUNCTIONS ----------------
 
-
-def get_spikeglx_meta_filepath(ephys_recording_key: dict) -> str:
-    """Get spikeGLX data filepath."""
+def get_spikeglx_meta_filepath(ephys_recording_key):
     # attempt to retrieve from EphysRecording.EphysFile
     spikeglx_meta_filepath = pathlib.Path(
         (
@@ -1538,20 +995,17 @@
     )
 
     try:
-        spikeglx_meta_filepath = find_full_path(
-            get_ephys_root_data_dir(), spikeglx_meta_filepath
-        )
+        spikeglx_meta_filepath = find_full_path(get_ephys_root_data_dir(),
+                                                spikeglx_meta_filepath)
     except FileNotFoundError:
         # if not found, search in session_dir again
         if not spikeglx_meta_filepath.exists():
-            session_dir = find_full_path(
-                get_ephys_root_data_dir(), get_session_directory(ephys_recording_key)
-            )
-            inserted_probe_serial_number = (
-                ProbeInsertion * probe.Probe & ephys_recording_key
-            ).fetch1("probe")
-
-            spikeglx_meta_filepaths = [fp for fp in session_dir.rglob("*.ap.meta")]
+            session_dir = find_full_path(get_ephys_root_data_dir(),
+                                      get_session_directory(ephys_recording_key))
+            inserted_probe_serial_number = (ProbeInsertion * probe.Probe
+                                            & ephys_recording_key).fetch1('probe')
+
+            spikeglx_meta_filepaths = [fp for fp in session_dir.rglob('*.ap.meta')]
             for meta_filepath in spikeglx_meta_filepaths:
                 spikeglx_meta = spikeglx.SpikeGLXMeta(meta_filepath)
                 if str(spikeglx_meta.probe_SN) == inserted_probe_serial_number:
@@ -1559,15 +1013,11 @@
                     break
             else:
                 raise FileNotFoundError(
-                    "No SpikeGLX data found for probe insertion: {}".format(
-                        ephys_recording_key
-                    )
-                )
+                    'No SpikeGLX data found for probe insertion: {}'.format(ephys_recording_key))
 
     return spikeglx_meta_filepath
 
 
-<<<<<<< HEAD
 def get_openephys_filepath(ephys_recording_key):
      # attempt to retrieve from EphysRecording.EphysFile
     openephys_filepath = pathlib.Path(
@@ -1607,16 +1057,6 @@
                                     & ephys_recording_key).fetch1('probe')
     session_dir = find_full_path(get_ephys_root_data_dir(),
                               get_session_directory(ephys_recording_key))
-=======
-def get_openephys_probe_data(ephys_recording_key: dict) -> list:
-    """Get OpenEphys probe data from file."""
-    inserted_probe_serial_number = (
-        ProbeInsertion * probe.Probe & ephys_recording_key
-    ).fetch1("probe")
-    session_dir = find_full_path(
-        get_ephys_root_data_dir(), get_session_directory(ephys_recording_key)
-    )
->>>>>>> eababbc4
     loaded_oe = openephys.OpenEphys(session_dir)
     probe_data = loaded_oe.probes[inserted_probe_serial_number]
 
@@ -1630,151 +1070,104 @@
     return probe_data
 
 
-def get_neuropixels_channel2electrode_map(
-    ephys_recording_key: dict, acq_software: str
-) -> dict:
-    """Get the channel map for neuropixels probe."""
-    if acq_software == "SpikeGLX":
+def get_neuropixels_channel2electrode_map(ephys_recording_key, acq_software):
+    if acq_software == 'SpikeGLX':
         spikeglx_meta_filepath = get_spikeglx_meta_filepath(ephys_recording_key)
         spikeglx_meta = spikeglx.SpikeGLXMeta(spikeglx_meta_filepath)
-        electrode_config_key = (
-            EphysRecording * probe.ElectrodeConfig & ephys_recording_key
-        ).fetch1("KEY")
-
-        electrode_query = (
-            probe.ProbeType.Electrode * probe.ElectrodeConfig.Electrode
-            & electrode_config_key
-        )
+        electrode_config_key = (EphysRecording * probe.ElectrodeConfig
+                                & ephys_recording_key).fetch1('KEY')
+
+        electrode_query = (probe.ProbeType.Electrode
+                           * probe.ElectrodeConfig.Electrode & electrode_config_key)
 
         probe_electrodes = {
             (shank, shank_col, shank_row): key
-            for key, shank, shank_col, shank_row in zip(
-                *electrode_query.fetch("KEY", "shank", "shank_col", "shank_row")
-            )
-        }
+            for key, shank, shank_col, shank_row in zip(*electrode_query.fetch(
+                'KEY', 'shank', 'shank_col', 'shank_row'))}
 
         channel2electrode_map = {
             recorded_site: probe_electrodes[(shank, shank_col, shank_row)]
             for recorded_site, (shank, shank_col, shank_row, _) in enumerate(
-                spikeglx_meta.shankmap["data"]
-            )
-        }
-    elif acq_software == "Open Ephys":
+                spikeglx_meta.shankmap['data'])}
+    elif acq_software == 'Open Ephys':
         probe_dataset = get_openephys_probe_data(ephys_recording_key)
 
-        electrode_query = (
-            probe.ProbeType.Electrode * probe.ElectrodeConfig.Electrode * EphysRecording
-            & ephys_recording_key
-        )
-
-        probe_electrodes = {
-            key["electrode"]: key for key in electrode_query.fetch("KEY")
-        }
+        electrode_query = (probe.ProbeType.Electrode
+                           * probe.ElectrodeConfig.Electrode
+                           * EphysRecording & ephys_recording_key)
+
+        probe_electrodes = {key['electrode']: key
+                            for key in electrode_query.fetch('KEY')}
 
         channel2electrode_map = {
             channel_idx: probe_electrodes[channel_idx]
-            for channel_idx in probe_dataset.ap_meta["channels_indices"]
-        }
+            for channel_idx in probe_dataset.ap_meta['channels_indices']}
 
     return channel2electrode_map
 
 
-def generate_electrode_config(probe_type: str, electrode_keys: list) -> dict:
-    """Generate and insert new ElectrodeConfig
-
-    Args:
-        probe_type (str): probe type (e.g. neuropixels 2.0 - SS)
-        electrode_keys (list): list of keys of the probe.ProbeType.Electrode table
-
-    Returns:
-        dict: representing a key of the probe.ElectrodeConfig table
+def generate_electrode_config(probe_type: str, electrodes: list):
+    """
+    Generate and insert new ElectrodeConfig
+    :param probe_type: probe type (e.g. neuropixels 2.0 - SS)
+    :param electrodes: list of the electrode dict (keys of the probe.ProbeType.Electrode table)
+    :return: a dict representing a key of the probe.ElectrodeConfig table
     """
     # compute hash for the electrode config (hash of dict of all ElectrodeConfig.Electrode)
-    electrode_config_hash = dict_to_uuid({k["electrode"]: k for k in electrode_keys})
-
-    electrode_list = sorted([k["electrode"] for k in electrode_keys])
-    electrode_gaps = (
-        [-1]
-        + np.where(np.diff(electrode_list) > 1)[0].tolist()
-        + [len(electrode_list) - 1]
-    )
-    electrode_config_name = "; ".join(
-        [
-            f"{electrode_list[start + 1]}-{electrode_list[end]}"
-            for start, end in zip(electrode_gaps[:-1], electrode_gaps[1:])
-        ]
-    )
-
-    electrode_config_key = {"electrode_config_hash": electrode_config_hash}
+    electrode_config_hash = dict_to_uuid({k['electrode']: k for k in electrodes})
+
+    electrode_list = sorted([k['electrode'] for k in electrodes])
+    electrode_gaps = ([-1]
+                      + np.where(np.diff(electrode_list) > 1)[0].tolist()
+                      + [len(electrode_list) - 1])
+    electrode_config_name = '; '.join([
+        f'{electrode_list[start + 1]}-{electrode_list[end]}'
+        for start, end in zip(electrode_gaps[:-1], electrode_gaps[1:])])
+
+    electrode_config_key = {'electrode_config_hash': electrode_config_hash}
 
     # ---- make new ElectrodeConfig if needed ----
     if not probe.ElectrodeConfig & electrode_config_key:
-        probe.ElectrodeConfig.insert1(
-            {
-                **electrode_config_key,
-                "probe_type": probe_type,
-                "electrode_config_name": electrode_config_name,
-            }
-        )
-        probe.ElectrodeConfig.Electrode.insert(
-            {**electrode_config_key, **electrode} for electrode in electrode_keys
-        )
+        probe.ElectrodeConfig.insert1({**electrode_config_key, 'probe_type': probe_type,
+                                       'electrode_config_name': electrode_config_name})
+        probe.ElectrodeConfig.Electrode.insert({**electrode_config_key, **electrode}
+                                               for electrode in electrodes)
 
     return electrode_config_key
 
 
-def get_recording_channels_details(ephys_recording_key: dict) -> np.array:
-    """Get details of recording channels for a given recording."""
+def get_recording_channels_details(ephys_recording_key):
     channels_details = {}
 
-    acq_software, sample_rate = (EphysRecording & ephys_recording_key).fetch1(
-        "acq_software", "sampling_rate"
-    )
-
-    probe_type = (ProbeInsertion * probe.Probe & ephys_recording_key).fetch1(
-        "probe_type"
-    )
-    channels_details["probe_type"] = {
-        "neuropixels 1.0 - 3A": "3A",
-        "neuropixels 1.0 - 3B": "NP1",
-        "neuropixels UHD": "NP1100",
-        "neuropixels 2.0 - SS": "NP21",
-        "neuropixels 2.0 - MS": "NP24",
-    }[probe_type]
-
-    electrode_config_key = (
-        probe.ElectrodeConfig * EphysRecording & ephys_recording_key
-    ).fetch1("KEY")
-    (
-        channels_details["channel_ind"],
-        channels_details["x_coords"],
-        channels_details["y_coords"],
-        channels_details["shank_ind"],
-    ) = (
-        probe.ElectrodeConfig.Electrode * probe.ProbeType.Electrode
-        & electrode_config_key
-    ).fetch(
-        "electrode", "x_coord", "y_coord", "shank"
-    )
-    channels_details["sample_rate"] = sample_rate
-    channels_details["num_channels"] = len(channels_details["channel_ind"])
-
-    if acq_software == "SpikeGLX":
+    acq_software, sample_rate = (EphysRecording & ephys_recording_key).fetch1('acq_software',
+                                                              'sampling_rate')
+
+    probe_type = (ProbeInsertion * probe.Probe & ephys_recording_key).fetch1('probe_type')
+    channels_details['probe_type'] = {'neuropixels 1.0 - 3A': '3A',
+                                      'neuropixels 1.0 - 3B': 'NP1',
+                                      'neuropixels UHD': 'NP1100',
+                                      'neuropixels 2.0 - SS': 'NP21',
+                                      'neuropixels 2.0 - MS': 'NP24'}[probe_type]
+
+    electrode_config_key = (probe.ElectrodeConfig * EphysRecording & ephys_recording_key).fetch1('KEY')
+    channels_details['channel_ind'], channels_details['x_coords'], channels_details[
+        'y_coords'], channels_details['shank_ind'] = (
+            probe.ElectrodeConfig.Electrode * probe.ProbeType.Electrode
+            & electrode_config_key).fetch('electrode', 'x_coord', 'y_coord', 'shank')
+    channels_details['sample_rate'] = sample_rate
+    channels_details['num_channels'] = len(channels_details['channel_ind'])
+
+    if acq_software == 'SpikeGLX':
         spikeglx_meta_filepath = get_spikeglx_meta_filepath(ephys_recording_key)
         spikeglx_recording = spikeglx.SpikeGLX(spikeglx_meta_filepath.parent)
-        channels_details["uVPerBit"] = spikeglx_recording.get_channel_bit_volts("ap")[0]
-        channels_details["connected"] = np.array(
-            [v for *_, v in spikeglx_recording.apmeta.shankmap["data"]]
-        )
-    elif acq_software == "Open Ephys":
+        channels_details['uVPerBit'] = spikeglx_recording.get_channel_bit_volts('ap')[0]
+        channels_details['connected'] = np.array(
+            [v for *_, v in spikeglx_recording.apmeta.shankmap['data']])
+    elif acq_software == 'Open Ephys':
         oe_probe = get_openephys_probe_data(ephys_recording_key)
-        channels_details["uVPerBit"] = oe_probe.ap_meta["channels_gains"][0]
-        channels_details["connected"] = np.array(
-            [
-                int(v == 1)
-                for c, v in oe_probe.channels_connected.items()
-                if c in channels_details["channel_ind"]
-            ]
-        )
+        channels_details['uVPerBit'] = oe_probe.ap_meta['channels_gains'][0]
+        channels_details['connected'] = np.array([
+            int(v == 1) for c, v in oe_probe.channels_connected.items()
+            if c in channels_details['channel_ind']])
 
     return channels_details