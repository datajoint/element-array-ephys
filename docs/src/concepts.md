# Concepts

## Acquisition Tools for Electrophysiology

### Neuropixels Probes

Neuropixels probes were developed by a collaboration between HHMI Janelia, industry
partners, and others[^1]. Since their initial release in October
2018, 300 labs have ordered 1200 probes. Since the rollout of Neuropixels 2.0 in October
2020, IMEC has been shipping 100+ probes monthly (correspondence with Tim Harris).

Neuropixels probes offer 960 electrode sites along a 10mm long shank, with 384
recordable channels per probe that can record hundreds of units spanning multiple brain
regions (Neuropixels 2.0 version is a 4-shank probe with 1280 electrode sites per
shank). Such large recording capacity has offered tremendous opportunities for the field
of neurophysiology research, yet this is accompanied by an equally great challenge in
terms of data and computation management.

[^1]: 
    Jun, J., Steinmetz, N., Siegle, J. et al. Fully integrated silicon probes for
    high-density recording of neural activity. *Nature* 551, 232–236 (2017).
    [https://doi.org/10.1038/nature24636](https://doi.org/10.1038/nature24636).

### Data Acquisition Tools

Some commonly used acquisition tools and systems by the neuroscience research community
include:

+ [Neuropixels probes](https://www.neuropixels.org)
+ Tetrodes
+ [SpikeGLX](http://billkarsh.github.io/SpikeGLX/)
+ [OpenEphys](https://open-ephys.github.io/gui-docs/User-Manual/Plugins/Neuropixels-PXI.html)
+ [Neuralynx](https://neuralynx.com/)
+ [Axona](http://www.axona.com/)
+ ...

### Data Preprocessing Tools

The preprocessing pipeline includes bandpass filtering for LFP extraction, bandpass
filtering for spike sorting, spike sorting, manual curation of the spike sorting
results, and calculation of quality control metrics. In trial-based experiments, the
spike trains are aligned and separated into trials. Standard processing may include PSTH
computation aligned to trial onset or other events, and often grouped by different trial
types. Neuroscience groups have traditionally developed custom home-made toolchains.

In recent years, several leaders have been emerging as de facto standards with
significant community uptake:

+ [Kilosort](https://github.com/MouseLand/Kilosort)
+ [pyKilosort](https://github.com/MouseLand/pykilosort)
+ [JRClust](https://github.com/JaneliaSciComp/JRCLUST)
+ [KlustaKwik](https://klusta.readthedocs.io/en/latest/)
+ [Mountainsort](https://github.com/flatironinstitute/mountainsort)
+ [spikeinterface (wrapper)](https://github.com/SpikeInterface)
+ [spyking-circus](https://github.com/spyking-circus/spyking-circus)
+ [spikeforest](https://spikeforest.flatironinstitute.org/)
+ ...

Kilosort provides most automation and has gained significant popularity, being adopted
as one of the key spike sorting methods in the majority of the teams/collaborations we
have worked with. As part of our Year-1 NIH U24 effort, we provide support for data
ingestion of spike sorting results from Kilosort. Further effort will be devoted for the
ingestion support of other spike sorting methods. On this end, a framework for unifying
existing spike sorting methods, named
[SpikeInterface](https://github.com/SpikeInterface/spikeinterface), has been developed
by Alessio Buccino, et al. SpikeInterface provides a convenient Python-based wrapper to
invoke, extract, compare spike sorting results from different sorting algorithms.

## Key Partnerships

Over the past few years, several labs have developed DataJoint-based data management and
processing pipelines for Neuropixels probes. Our team collaborated with several of them
during their projects. Additionally, we interviewed these teams to understand their
experimental workflow, pipeline design, associated tools, and interfaces. These teams
include:

+ [International Brain Lab](https://internationalbrainlab.org):
  [https://github.com/int-brain-lab/IBL-pipeline](https://github.com/int-brain-lab/IBL-pipeline)

+ [Mesoscale Activity Project (HHMI Janelia)](https://github.com/mesoscale-activity-map):
  [https://github.com/mesoscale-activity-map/map-ephys](https://github.com/mesoscale-activity-map/map-ephys)

+ Moser Group (Norwegian University of Science and Technology): see 
  [pipeline design](https://moser-pipelines.readthedocs.io/en/latest/ephys/overview.html)

+ Andreas Tolias Lab (Baylor College of Medicine)

+ BrainCoGs (Princeton Neuroscience Institute)

+ Brody Lab (Princeton University)

## Element Architecture

Each of the DataJoint Elements creates a set of tables for common neuroscience data
modalities to organize, preprocess, and analyze data. Each node in the following diagram
is a table within the Element or a table connected to the Element.

### `ephys_acute` module

![diagram](https://raw.githubusercontent.com/datajoint/element-array-ephys/main/images/attached_array_ephys_element_acute.svg)

### `ephys_chronic` module

![diagram](https://raw.githubusercontent.com/datajoint/element-array-ephys/main/images/attached_array_ephys_element_chronic.svg)

### `ephys_precluster` module

![diagram](https://raw.githubusercontent.com/datajoint/element-array-ephys/main/images/attached_array_ephys_element_precluster.svg)

### `subject` schema ([API docs](https://datajoint.com/docs/elements/element-animal/api/element_animal/subject))

Although not required, most choose to connect the `Session` table to a `Subject` table.

| Table | Description |
| --- | --- |
| Subject | A table containing basic information of the research subject. |

### `session` schema ([API docs](https://datajoint.com/docs/elements/element-session/api/element_session/session_with_datetime))

| Table | Description |
| --- | --- |
| Session | A table for unique experimental session identifiers. |

### `probe` schema ([API docs](../api/element_array_ephys/probe))

Tables related to the Neuropixels probe and electrode configuration.

| Table | Description |
| --- | --- |
| ProbeType | A lookup table specifying the type of Neuropixels probe (e.g. "neuropixels 1.0", "neuropixels 2.0 single-shank"). |
| ProbeType.Electrode | A table containing electrodes and their properties for a particular probe type. |
| Probe | A record of an actual physical probe. |
| ElectrodeConfig | A record of a particular electrode configuration to be used for ephys recording. |
| ElectrodeConfig.Electrode | A record of electrodes out of those in `ProbeType.Electrode` that are used for recording. |

### `ephys` schema ([API docs](../api/element_array_ephys/ephys))

Tables related to information about physiological recordings and automatic ingestion of
spike sorting results.

| Table | Description |
| --- | --- |
| ProbeInsertion | A record of surgical insertions of a probe in the brain. |
| EphysRecording | A table with metadata about each electrophysiogical recording. |
| Clustering | A table with clustering data for spike sorting extracellular electrophysiology data. |
| Curation | A table to declare optional manual curation of spike sorting results. |
| CuratedClustering | A table with metadata for sorted data generated after each curation. |
| CuratedClustering.Unit | A part table containing single unit information after spike sorting and optional curation. |
| WaveformSet | A table containing spike waveforms for single units. |

### `ephys_report` schema ([API docs](../api/element_array_ephys/ephys_report))

Tables for storing probe or unit-level visualization results.

| Table | Description |
| --- | --- |
| ProbeLevelReport | A table to store drift map figures generated from each recording probe. |
| UnitLevelReport | A table to store figures (waveforms, autocorrelogram, peak waveform + neighbors) generated for each unit. |

## Element Development

Through our interviews and direct collaboration on the precursor projects, we identified
the common motifs to create the 
[Array ElectrophysiologyElement](https://github.com/datajoint/element-array-ephys).

Major features of the Array Electrophysiology Element include:

+ Pipeline architecture detailed by:

    + Probe, electrode configuration compatible with Neuropixels probes and
      generalizable to other types of probes (e.g. tetrodes) - supporting both `chronic`
      and `acute` probe insertion modes.

    + Probe-insertion, ephys-recordings, LFP extraction, clusterings, curations, sorted
      units and the associated data (e.g. spikes, waveforms, etc.).
    
    + Store/track/manage different curations of the spike sorting results - supporting
      both curated clustering and kilosort triggered clustering (i.e., `no_curation`).

+ Ingestion support for data acquired with SpikeGLX and OpenEphys acquisition systems. 
+ Ingestion support for spike sorting outputs from Kilosort.
+ Triggering support for workflow integrated Kilosort processing.
+ Sample data and complete test suite for quality assurance.

## Data Export and Publishing

Element Array Electrophysiology supports exporting of all data into standard Neurodata
Without Borders (NWB) files. This makes it easy to share files with collaborators and
publish results on [DANDI Archive](https://dandiarchive.org/).
[NWB](https://www.nwb.org/), as an organization, is dedicated to standardizing data
formats and maximizing interoperability across tools for neurophysiology. For more
information on uploading NWB files to DANDI within the DataJoint Elements ecosystem see
the corresponding notebook on the [tutorials page](./tutorials/index.md). 

To use the export functionality with additional related dependencies, install the
Element with the `nwb` option as follows:

```console
pip install element-array-ephys[nwb]
```

## Roadmap

<<<<<<< HEAD
Future additions to this element will add functionality to support large (> 48
hours) neuropixel recordings via an overlapping segmented processing approach. Further development of this Element is community driven. Upon user
requests we will continue adding features to this Element.
=======
Incorporation of SpikeInterface into the Array Electrophysiology Element will be
on DataJoint Elements development roadmap. Dr. Loren Frank has led a development
effort of a DataJoint pipeline with SpikeInterface framework and
NeurodataWithoutBorders format integrated
[https://github.com/LorenFrankLab/nwb_datajoint](https://github.com/LorenFrankLab/nwb_datajoint).

Future additions to this element will add functionality to support large (> 48
hours) neuropixel recordings via an overlapping segmented processing approach. 

Further development of this Element is community driven. Upon user requests we will
continue adding features to this Element.
>>>>>>> 2fa46bd6
<|MERGE_RESOLUTION|>--- conflicted
+++ resolved
@@ -201,11 +201,6 @@
 
 ## Roadmap
 
-<<<<<<< HEAD
-Future additions to this element will add functionality to support large (> 48
-hours) neuropixel recordings via an overlapping segmented processing approach. Further development of this Element is community driven. Upon user
-requests we will continue adding features to this Element.
-=======
 Incorporation of SpikeInterface into the Array Electrophysiology Element will be
 on DataJoint Elements development roadmap. Dr. Loren Frank has led a development
 effort of a DataJoint pipeline with SpikeInterface framework and
@@ -216,5 +211,4 @@
 hours) neuropixel recordings via an overlapping segmented processing approach. 
 
 Further development of this Element is community driven. Upon user requests we will
-continue adding features to this Element.
->>>>>>> 2fa46bd6
+continue adding features to this Element.