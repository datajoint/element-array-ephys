--- conflicted
+++ resolved
@@ -8,27 +8,18 @@
 RUN mkdir /main/element-lab \
           /main/element-animal \
           /main/element-session \
-<<<<<<< HEAD
           /main/element-event \
           /main/element-array-ephys \
           /main/element-interface \
           /main/element-electrode-localization \
-=======
-          /main/element-interface \
-          /main/element-array-ephys \
->>>>>>> 39eaa80a
           /main/workflow-array-ephys
 
 # Copy user's local fork of elements and workflow
 COPY --chown=anaconda:anaconda ./element-lab /main/element-lab
 COPY --chown=anaconda:anaconda ./element-animal /main/element-animal
 COPY --chown=anaconda:anaconda ./element-session /main/element-session
-<<<<<<< HEAD
 COPY --chown=anaconda:anaconda ./element-event /main/element-event
 COPY --chown=anaconda:anaconda ./element-electrode-localization /main/element-electrode-localization
-COPY --chown=anaconda:anaconda ./element-array-ephys /main/element-array-ephys
-=======
->>>>>>> 39eaa80a
 COPY --chown=anaconda:anaconda ./element-interface /main/element-interface
 COPY --chown=anaconda:anaconda ./element-array-ephys /main/element-array-ephys
 COPY --chown=anaconda:anaconda ./workflow-array-ephys /main/workflow-array-ephys
@@ -37,12 +28,8 @@
 RUN pip install -e /main/element-lab
 RUN pip install -e /main/element-animal
 RUN pip install -e /main/element-session
-<<<<<<< HEAD
 RUN pip install -e /main/element-event
 RUN pip install -e /main/element-electrode-localization
-=======
-RUN pip install -e /main/element-interface
->>>>>>> 39eaa80a
 RUN pip install -e /main/element-array-ephys
 RUN pip install -e /main/workflow-array-ephys
 RUN pip install -r /main/workflow-array-ephys/requirements_test.txt
