--- conflicted
+++ resolved
@@ -43,11 +43,8 @@
       - ../../element-lab:/main/element-lab
       - ../../element-animal:/main/element-animal
       - ../../element-session:/main/element-session
-<<<<<<< HEAD
       - ../../element-electrode-localization:/main/element-electrode-localization
-=======
       - ../../element-trial:/main/element-trial
->>>>>>> 3c9f7f18
       - ../../element-array-ephys:/main/element-array-ephys
       - ..:/main/workflow-array-ephys
     depends_on:
