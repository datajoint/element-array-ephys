--- conflicted
+++ resolved
@@ -1,9 +1,4 @@
 [![PyPI version](https://badge.fury.io/py/element-array-ephys.svg)](http://badge.fury.io/py/element-array-ephys)
-<<<<<<< HEAD
-
-# DataJoint Element - Array Electrophysiology
-=======
->>>>>>> 48a1e768
 
 # DataJoint Element for Extracellular Electrophysiology
 
@@ -19,7 +14,6 @@
 processing with corresponding database tables that can be combined with other Elements 
 to assemble a fully functional pipeline.
 
-<<<<<<< HEAD
 Installation and usage instructions can be found at the
 [Element documentation](https://datajoint.com/docs/elements/element-array-ephys).
 
@@ -81,7 +75,7 @@
 1. Once you are done, see the options available to you in the menu in the bottom-left corner. For example, in Codespace you will have an option to `Stop Current Codespace` but when running DevContainer on your own machine the equivalent option is `Reopen folder locally`. By default, GitHub will also automatically stop the Codespace after 30 minutes of inactivity.
 
 + If you are new to GitHub and run into any errors, please contact us via email at support@datajoint.com. If you are experienced with GitHub, please create an issue on the upstream repository or issue a pull request with a thorough explanation of the error and proposed solution.
-=======
+
 ## Experiment flowchart
 
 ![flowchart](https://raw.githubusercontent.com/datajoint/element-array-ephys/main/images/diagram_flowchart.svg)
@@ -105,5 +99,4 @@
 
 ## Support
 
-+ If you need help getting started or run into any errors, please contact our team by email at support@datajoint.com.
->>>>>>> 48a1e768
++ If you need help getting started or run into any errors, please contact our team by email at support@datajoint.com.