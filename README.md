[![PyPI version](https://badge.fury.io/py/element-array-ephys.svg)](http://badge.fury.io/py/element-array-ephys)

# DataJoint Element for Extracellular Electrophysiology

DataJoint Element for extracellular array electrophysiology that processes data 
acquired with a polytrode probe
(e.g. [Neuropixels](https://www.neuropixels.org), Neuralynx) using the
[SpikeGLX](https://github.com/billkarsh/SpikeGLX) or
[OpenEphys](https://open-ephys.org/gui) acquisition software and 
[MATLAB-based Kilosort](https://github.com/MouseLand/Kilosort) or [python-based
Kilosort](https://github.com/MouseLand/pykilosort) spike sorting software. DataJoint 
Elements collectively standardize and automate data collection and analysis for 
neuroscience experiments. Each Element is a modular pipeline for data storage and 
processing with corresponding database tables that can be combined with other Elements 
to assemble a fully functional pipeline.

<<<<<<< HEAD
Installation and usage instructions can be found at the
[Element documentation](https://datajoint.com/docs/elements/element-array-ephys).


## The "modular clustering" branch

Note: this `modular clustering` branch is experimental, to be used at users' own risk. Contact [DataJoint team](https://datajoint.com/) for questions or further instruction.

This `modular clustering` branch features a separate set of DataJoint pipeline dedicated for running spike-sorting using the [ecephys_spike_sorting](https://github.com/datajoint-company/ecephys_spike_sorting) flow.
(see details [here](./element_array_ephys/spike_sorting/ecephys_spike_sorting.py))

The new `ecephys` pipeline is designed to work in conjunction with the default ephys pipeline, replacing the execution of the `make()` of the `ephys.Clustering` table.
Thus, upon activation and incorporation of this `ecephys` pipeline to a workflow, users need to modify the `key_source` of the `ephys.Clustering` table to enable this behavior.

```python
    from element_array_ephys import probe
    from element_array_ephys import ephys_no_curation as ephys
    from element_array_ephys.spike_sorting import ecephys_spike_sorting as ephys_sorter
    
    from workflow.pipeline import reference, session  # some existing "session" and "reference" schemas 
    
    Session = session.Session
    SkullReference = reference.SkullReference
    
    ephys.activate("ephys", "probe", linking_module=__name__)
    ephys_sorter.activate("ephys_sorter", ephys_module=ephys)
    
    ephys.Clustering.key_source = (
        ephys.Clustering.key_source - ephys_sorter.KilosortPreProcessing.key_source
    ).proj()
```
=======
## Experiment flowchart

![flowchart](https://raw.githubusercontent.com/datajoint/element-array-ephys/main/images/diagram_flowchart.svg)

## Data Pipeline Diagram

![datajoint](https://raw.githubusercontent.com/datajoint/element-array-ephys/main/images/attached_array_ephys_element_acute.svg)


## Getting Started

+ Install from PyPI

     ```bash
     pip install element-array-ephys
     ```

+ [Interactive tutorial on GitHub Codespaces](https://github.com/datajoint/workflow-array-ephys#interactive-tutorial)

+ [Documentation](https://datajoint.com/docs/elements/element-array-ephys)

## Support

+ If you need help getting started or run into any errors, please contact our team by email at support@datajoint.com.
>>>>>>> e4dd98a3
<|MERGE_RESOLUTION|>--- conflicted
+++ resolved
@@ -14,9 +14,30 @@
 processing with corresponding database tables that can be combined with other Elements 
 to assemble a fully functional pipeline.
 
-<<<<<<< HEAD
-Installation and usage instructions can be found at the
-[Element documentation](https://datajoint.com/docs/elements/element-array-ephys).
+## Experiment flowchart
+
+![flowchart](https://raw.githubusercontent.com/datajoint/element-array-ephys/main/images/diagram_flowchart.svg)
+
+## Data Pipeline Diagram
+
+![datajoint](https://raw.githubusercontent.com/datajoint/element-array-ephys/main/images/attached_array_ephys_element_acute.svg)
+
+
+## Getting Started
+
++ Install from PyPI
+
+     ```bash
+     pip install element-array-ephys
+     ```
+
++ [Interactive tutorial on GitHub Codespaces](https://github.com/datajoint/workflow-array-ephys#interactive-tutorial)
+
++ [Documentation](https://datajoint.com/docs/elements/element-array-ephys)
+
+## Support
+
++ If you need help getting started or run into any errors, please contact our team by email at support@datajoint.com.
 
 
 ## The "modular clustering" branch
@@ -45,30 +66,4 @@
     ephys.Clustering.key_source = (
         ephys.Clustering.key_source - ephys_sorter.KilosortPreProcessing.key_source
     ).proj()
-```
-=======
-## Experiment flowchart
-
-![flowchart](https://raw.githubusercontent.com/datajoint/element-array-ephys/main/images/diagram_flowchart.svg)
-
-## Data Pipeline Diagram
-
-![datajoint](https://raw.githubusercontent.com/datajoint/element-array-ephys/main/images/attached_array_ephys_element_acute.svg)
-
-
-## Getting Started
-
-+ Install from PyPI
-
-     ```bash
-     pip install element-array-ephys
-     ```
-
-+ [Interactive tutorial on GitHub Codespaces](https://github.com/datajoint/workflow-array-ephys#interactive-tutorial)
-
-+ [Documentation](https://datajoint.com/docs/elements/element-array-ephys)
-
-## Support
-
-+ If you need help getting started or run into any errors, please contact our team by email at support@datajoint.com.
->>>>>>> e4dd98a3
+```